import json

import graphene
import pytest
from django.shortcuts import reverse
from tests.utils import get_graphql_content
from saleor.graphql.shipping.types import ShippingMethodTypeEnum
from saleor.shipping import ShippingMethodType

from .utils import assert_read_only_mode


@pytest.fixture
def weight_based_shipping_query():
    """Dummy weight based createShippingPrice query for tests reusability."""
    return """
    mutation createShipipngPrice(
        $type: ShippingMethodTypeEnum, $name: String!, $price: Decimal,
        $shippingZone: ID!, $maximumOrderWeight: WeightScalar,
        $minimumOrderWeight: WeightScalar) {
        shippingPriceCreate(
            input: {
                name: $name, price: $price, shippingZone: $shippingZone,
                minimumOrderWeight:$minimumOrderWeight,
                maximumOrderWeight: $maximumOrderWeight, type: $type}) {
            errors {
                field
                message
            }
            shippingMethod {
                minimumOrderWeight {
                    value
                    unit
                }
                maximumOrderWeight {
                    value
                    unit}}}}
    """


@pytest.fixture
def price_based_shipping_query():
    """Dummy price based createShippingPrice query for tests reusability."""
    return """
        mutation createShipipngPrice(
            $type: ShippingMethodTypeEnum, $name: String!, $price: Decimal,
            $shippingZone: ID!, $minimumOrderPrice: Decimal,
            $maximumOrderPrice: Decimal) {
        shippingPriceCreate(input: {
                name: $name, price: $price, shippingZone: $shippingZone,
                minimumOrderPrice: $minimumOrderPrice,
                maximumOrderPrice: $maximumOrderPrice, type: $type}) {
            errors {
                field
                message
            }
            shippingMethod {
                name
                price {
                    amount
                }
                minimumOrderPrice {
                    amount
                }
                maximumOrderPrice {
                    amount
                }
                type}}}
    """


def test_shipping_zone_query(user_api_client, shipping_zone):
    shipping = shipping_zone
    query = """
    query ShippingQuery($id: ID!) {
        shippingZone(id: $id) {
            name
            shippingMethods {
                edges {
                    node {
                        price {
                            amount
                        }
                    }
                }
            }
            priceRange {
                start {
                    amount
                }
                stop {
                    amount
                }
            }
        }
    }
    """

    ID = graphene.Node.to_global_id('ShippingZone', shipping.id)
    variables = json.dumps({'id': ID})
    response = user_api_client.post(
        reverse('api'), {'query': query, 'variables': variables})
    content = get_graphql_content(response)

    shipping_data = content['data']['shippingZone']
    assert 'errors' not in content
    assert shipping_data['name'] == shipping.name
    no_ppc = shipping_zone.shipping_methods.count()
    assert len(shipping_data['shippingMethods']) == no_ppc
    price_range = shipping.price_range
    data_price_range = shipping_data['priceRange']
    assert data_price_range['start']['amount'] == price_range.start.amount
    assert data_price_range['stop']['amount'] == price_range.stop.amount


def test_shipping_zones_query(user_api_client, shipping_zone):
    query = """
    query MultipleShippings {
        shippingZones {
            totalCount
        }
    }
    """
    num_of_shippings = shipping_zone._meta.model.objects.count()

    response = user_api_client.post(
        reverse('api'), {'query': query})
    content = get_graphql_content(response)
    assert 'errors' not in content
    assert content['data']['shippingZones']['totalCount'] == num_of_shippings


def test_create_shipping_zone(admin_api_client):
    query = """
        mutation createShipping{
            shippingZoneCreate(
                input: {name: "test shipping", countries: ["PL"]}) {
                    shippingZone {
                        name
                        countries
                    }
                }
        }
    """
    response = admin_api_client.post(reverse('api'), {'query': query})
<<<<<<< HEAD
    assert_read_only_mode(response)
=======
    content = get_graphql_content(response)
    assert 'errors' not in content
    data = content['data']['shippingZoneCreate']['shippingZone']
    assert data['name'] == 'test shipping'
    assert data['countries'] == ['PL']
>>>>>>> 7d987e7f


def test_update_shipping_zone(admin_api_client, shipping_zone):
    query = """
        mutation updateShipping($id: ID!, $name: String) {
            shippingZoneUpdate(id: $id, input: {name: $name}) {
                shippingZone {
                    name
                }
            }
        }
    """
    name = 'Parabolic name'
    shipping_id = graphene.Node.to_global_id(
        'ShippingZone', shipping_zone.pk)
    assert shipping_zone.name != name
    variables = json.dumps(
        {'id': shipping_id, 'name': name})
    response = admin_api_client.post(
        reverse('api'), {'query': query, 'variables': variables})
<<<<<<< HEAD
    assert_read_only_mode(response)
=======
    content = get_graphql_content(response)
    assert 'errors' not in content
    data = content['data']['shippingZoneUpdate']['shippingZone']
    assert data['name'] == name
>>>>>>> 7d987e7f


def test_delete_shipping_zone(admin_api_client, shipping_zone):
    query = """
        mutation deleteShippingZone($id: ID!) {
            shippingZoneDelete(id: $id) {
                shippingZone {
                    name
                }
            }
        }
    """
    shipping_zone_id = graphene.Node.to_global_id(
        'ShippingZone', shipping_zone.pk)
    variables = json.dumps({'id': shipping_zone_id})
    response = admin_api_client.post(
        reverse('api'), {'query': query, 'variables': variables})
<<<<<<< HEAD
    assert_read_only_mode(response)
=======
    content = get_graphql_content(response)
    assert 'errors' not in content
    data = content['data']['shippingZoneDelete']['shippingZone']
    assert data['name'] == shipping_zone.name
    with pytest.raises(shipping_zone._meta.model.DoesNotExist):
        shipping_zone.refresh_from_db()
>>>>>>> 7d987e7f


@pytest.mark.parametrize(
    'min_price, max_price, expected_min_price, expected_max_price',
    (
        ('10', '15', {'amount': float(10)}, {'amount': float(15)}),
        ('10', None, {'amount': float(10)}, None)))
def test_create_shipping_method(
        admin_api_client, shipping_zone, min_price, max_price,
        expected_min_price, expected_max_price, price_based_shipping_query):
    query = price_based_shipping_query
    name = 'DHL'
    price = '12.34'
    shipping_zone_id = graphene.Node.to_global_id(
        'ShippingZone', shipping_zone.pk)
    variables = json.dumps({
        'shippingZone': shipping_zone_id, 'name': name, 'price': price,
        'minimumOrderPrice': min_price, 'maximumOrderPrice': max_price,
        'type': ShippingMethodTypeEnum.PRICE_BASED.name})
    response = admin_api_client.post(
        reverse('api'), {'query': query, 'variables': variables})
<<<<<<< HEAD
    assert_read_only_mode(response)
=======
    content = get_graphql_content(response)
    assert 'errors' not in content
    data = content['data']['shippingPriceCreate']['shippingMethod']
    assert 'errors' not in data
    assert data['name'] == name
    assert data['price']['amount'] == float(price)
    assert data['minimumOrderPrice'] == expected_min_price
    assert data['maximumOrderPrice'] == expected_max_price
    assert data['type'] == ShippingMethodType.PRICE_BASED.upper()


@pytest.mark.parametrize(
    'min_weight, max_weight, expected_min_weight, expected_max_weight',
    (
        ('10', '15', {'value': 10, 'unit': 'kg'},
         {'value': 15, 'unit': 'kg'}),
        ('10', None, {'value': 10, 'unit': 'kg'}, None)))
def test_create_weight_based_shipping_method(
        shipping_zone, admin_api_client, min_weight, max_weight,
        expected_min_weight, expected_max_weight, weight_based_shipping_query):
    query = weight_based_shipping_query
    shipping_zone_id = graphene.Node.to_global_id(
        'ShippingZone', shipping_zone.pk)
    variables = json.dumps({
        'shippingZone': shipping_zone_id, 'name': 'DHL', 'price': '12.34',
        'minimumOrderWeight': min_weight, 'maximumOrderWeight': max_weight,
        'type': ShippingMethodTypeEnum.WEIGHT_BASED.name})
    response = admin_api_client.post(
        reverse('api'), {'query': query, 'variables': variables})
    content = get_graphql_content(response)
    assert 'errors' not in content
    data = content['data']['shippingPriceCreate']['shippingMethod']
    assert data['minimumOrderWeight'] == expected_min_weight
    assert data['maximumOrderWeight'] == expected_max_weight


@pytest.mark.parametrize(
    'min_weight, max_weight, expected_error',
    (
        (None, 15, {
            'field': 'minimumOrderWeight',
            'message': 'Minimum order weight is required for'
                       ' Weight Based shipping.'}),
        (20, 15, {
            'field': 'maximumOrderWeight',
            'message': 'Maximum order weight should be larger than the minimum.'  # noqa
        })))
def test_create_weight_shipping_method_errors(
        shipping_zone, admin_api_client, min_weight, max_weight,
        expected_error, weight_based_shipping_query):
    query = weight_based_shipping_query
    shipping_zone_id = graphene.Node.to_global_id(
        'ShippingZone', shipping_zone.pk)
    variables = json.dumps({
        'shippingZone': shipping_zone_id, 'name': 'DHL', 'price': '12.34',
        'minimumOrderWeight': min_weight, 'maximumOrderWeight': max_weight,
        'type': ShippingMethodTypeEnum.WEIGHT_BASED.name})
    response = admin_api_client.post(
        reverse('api'), {'query': query, 'variables': variables})
    content = get_graphql_content(response)
    assert 'errors' not in content
    data = content['data']['shippingPriceCreate']
    assert data['errors'][0] == expected_error
>>>>>>> 7d987e7f


@pytest.mark.parametrize(
    'min_price, max_price, expected_error',
    (
        (None, 15, {
            'field': 'minimumOrderPrice',
            'message': 'Minimum order price is required'
                       ' for Price Based shipping.'}),
        (20, 15, {
            'field': 'maximumOrderPrice',
            'message': 'Maximum order price should be larger than the minimum.'
        })))
def test_create_price_shipping_method_errors(
        shipping_zone, admin_api_client, min_price, max_price,
        expected_error, price_based_shipping_query):
    query = price_based_shipping_query
    shipping_zone_id = graphene.Node.to_global_id(
        'ShippingZone', shipping_zone.pk)
    variables = json.dumps({
        'shippingZone': shipping_zone_id, 'name': 'DHL', 'price': '12.34',
        'minimumOrderPrice': min_price, 'maximumOrderPrice': max_price,
        'type': ShippingMethodTypeEnum.PRICE_BASED.name})
    response = admin_api_client.post(
        reverse('api'), {'query': query, 'variables': variables})
    content = get_graphql_content(response)
    assert 'errors' not in content
    data = content['data']['shippingPriceCreate']
    assert data['errors'][0] == expected_error


def test_update_shipping_method(admin_api_client, shipping_zone):
    query = """
    mutation updateShippingPrice(
        $id: ID!, $price: Decimal, $shippingZone: ID!,
        $type: ShippingMethodTypeEnum!, $minimumOrderPrice: Decimal) {
        shippingPriceUpdate(
            id: $id, input: {
                price: $price, shippingZone: $shippingZone,
                type: $type, minimumOrderPrice: $minimumOrderPrice}) {
            errors {
                field
                message
            }
            shippingMethod {
                price {
                    amount
                }
                minimumOrderPrice {
                    amount
                }
                type
            }
        }
    }
    """
    shipping_method = shipping_zone.shipping_methods.first()
    price = '12.34'
    assert not str(shipping_method.price) == price
    shipping_zone_id = graphene.Node.to_global_id(
        'ShippingZone', shipping_zone.pk)
    shipping_method_id = graphene.Node.to_global_id(
        'ShippingMethod', shipping_method.pk)
    variables = json.dumps(
        {
            'shippingZone': shipping_zone_id,
            'price': price,
            'id': shipping_method_id,
            'minimumOrderPrice': '12.00',
            'type': ShippingMethodTypeEnum.PRICE_BASED.name})
    response = admin_api_client.post(
        reverse('api'), {'query': query, 'variables': variables})
<<<<<<< HEAD
    assert_read_only_mode(response)
=======
    content = get_graphql_content(response)
    assert 'errors' not in content
    data = content['data']['shippingPriceUpdate']['shippingMethod']
    assert data['price']['amount'] == float(price)
>>>>>>> 7d987e7f


def test_delete_shipping_method(admin_api_client, shipping_method):
    query = """
        mutation deleteShippingPrice($id: ID!) {
            shippingPriceDelete(id: $id) {
                shippingMethod {
                    price {
                        amount
                    }
                }
            }
        }
        """
    shipping_method_id = graphene.Node.to_global_id(
        'ShippingMethod', shipping_method.pk)
    variables = json.dumps({'id': shipping_method_id})
    response = admin_api_client.post(
        reverse('api'), {'query': query, 'variables': variables})
<<<<<<< HEAD
    assert_read_only_mode(response)
=======
    content = get_graphql_content(response)
    assert 'errors' not in content
    data = content['data']['shippingPriceDelete']['shippingMethod']
    assert data['price']['amount'] == float(shipping_method.price)
    with pytest.raises(shipping_method._meta.model.DoesNotExist):
        shipping_method.refresh_from_db()
>>>>>>> 7d987e7f
<|MERGE_RESOLUTION|>--- conflicted
+++ resolved
@@ -143,15 +143,7 @@
         }
     """
     response = admin_api_client.post(reverse('api'), {'query': query})
-<<<<<<< HEAD
-    assert_read_only_mode(response)
-=======
-    content = get_graphql_content(response)
-    assert 'errors' not in content
-    data = content['data']['shippingZoneCreate']['shippingZone']
-    assert data['name'] == 'test shipping'
-    assert data['countries'] == ['PL']
->>>>>>> 7d987e7f
+    assert_read_only_mode(response)
 
 
 def test_update_shipping_zone(admin_api_client, shipping_zone):
@@ -172,14 +164,7 @@
         {'id': shipping_id, 'name': name})
     response = admin_api_client.post(
         reverse('api'), {'query': query, 'variables': variables})
-<<<<<<< HEAD
-    assert_read_only_mode(response)
-=======
-    content = get_graphql_content(response)
-    assert 'errors' not in content
-    data = content['data']['shippingZoneUpdate']['shippingZone']
-    assert data['name'] == name
->>>>>>> 7d987e7f
+    assert_read_only_mode(response)
 
 
 def test_delete_shipping_zone(admin_api_client, shipping_zone):
@@ -197,16 +182,7 @@
     variables = json.dumps({'id': shipping_zone_id})
     response = admin_api_client.post(
         reverse('api'), {'query': query, 'variables': variables})
-<<<<<<< HEAD
-    assert_read_only_mode(response)
-=======
-    content = get_graphql_content(response)
-    assert 'errors' not in content
-    data = content['data']['shippingZoneDelete']['shippingZone']
-    assert data['name'] == shipping_zone.name
-    with pytest.raises(shipping_zone._meta.model.DoesNotExist):
-        shipping_zone.refresh_from_db()
->>>>>>> 7d987e7f
+    assert_read_only_mode(response)
 
 
 @pytest.mark.parametrize(
@@ -228,18 +204,7 @@
         'type': ShippingMethodTypeEnum.PRICE_BASED.name})
     response = admin_api_client.post(
         reverse('api'), {'query': query, 'variables': variables})
-<<<<<<< HEAD
-    assert_read_only_mode(response)
-=======
-    content = get_graphql_content(response)
-    assert 'errors' not in content
-    data = content['data']['shippingPriceCreate']['shippingMethod']
-    assert 'errors' not in data
-    assert data['name'] == name
-    assert data['price']['amount'] == float(price)
-    assert data['minimumOrderPrice'] == expected_min_price
-    assert data['maximumOrderPrice'] == expected_max_price
-    assert data['type'] == ShippingMethodType.PRICE_BASED.upper()
+    assert_read_only_mode(response)
 
 
 @pytest.mark.parametrize(
@@ -294,7 +259,6 @@
     assert 'errors' not in content
     data = content['data']['shippingPriceCreate']
     assert data['errors'][0] == expected_error
->>>>>>> 7d987e7f
 
 
 @pytest.mark.parametrize(
@@ -367,14 +331,7 @@
             'type': ShippingMethodTypeEnum.PRICE_BASED.name})
     response = admin_api_client.post(
         reverse('api'), {'query': query, 'variables': variables})
-<<<<<<< HEAD
-    assert_read_only_mode(response)
-=======
-    content = get_graphql_content(response)
-    assert 'errors' not in content
-    data = content['data']['shippingPriceUpdate']['shippingMethod']
-    assert data['price']['amount'] == float(price)
->>>>>>> 7d987e7f
+    assert_read_only_mode(response)
 
 
 def test_delete_shipping_method(admin_api_client, shipping_method):
@@ -394,13 +351,4 @@
     variables = json.dumps({'id': shipping_method_id})
     response = admin_api_client.post(
         reverse('api'), {'query': query, 'variables': variables})
-<<<<<<< HEAD
-    assert_read_only_mode(response)
-=======
-    content = get_graphql_content(response)
-    assert 'errors' not in content
-    data = content['data']['shippingPriceDelete']['shippingMethod']
-    assert data['price']['amount'] == float(shipping_method.price)
-    with pytest.raises(shipping_method._meta.model.DoesNotExist):
-        shipping_method.refresh_from_db()
->>>>>>> 7d987e7f
+    assert_read_only_mode(response)