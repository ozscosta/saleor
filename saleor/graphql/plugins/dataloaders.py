from collections import defaultdict

from ...plugins.manager import get_plugins_manager
from ...plugins.models import EmailTemplate
<<<<<<< HEAD
from ..account.dataloaders import load_requestor
=======
>>>>>>> 9ccf7f79
from ..app.dataloaders import load_app
from ..core.dataloaders import DataLoader


class EmailTemplatesByPluginConfigurationLoader(DataLoader):
    """Loads email templates by plugin configuration ID."""

    context_key = "email_template_by_plugin_configuration"

    def batch_load(self, keys):
        email_templates = EmailTemplate.objects.using(
            self.database_connection_name
        ).filter(plugin_configuration_id__in=keys)

        config_to_template = defaultdict(list)
        for et in email_templates:
            config_to_template[et.plugin_configuration_id].append(et)

        return [config_to_template[key] for key in keys]


class PluginManagerByRequestorDataloader(DataLoader):
    context_key = "plugin_manager_by_requestor"

    def batch_load(self, keys):
        return [get_plugins_manager(lambda: key) for key in keys]


class AnonymousPluginManagerLoader(DataLoader):
    context_key = "anonymous_plugin_manager"

    def batch_load(self, keys):
        return [get_plugins_manager() for key in keys]


def load_plugin_manager(request):
    app = load_app(request)
    user = request.user
    requestor = app or user
<<<<<<< HEAD
    # requestor = load_requestor(request)
=======
>>>>>>> 9ccf7f79
    if requestor is None:
        return AnonymousPluginManagerLoader(request).load("Anonymous").get()
    return PluginManagerByRequestorDataloader(request).load(requestor).get()<|MERGE_RESOLUTION|>--- conflicted
+++ resolved
@@ -2,11 +2,9 @@
 
 from ...plugins.manager import get_plugins_manager
 from ...plugins.models import EmailTemplate
-<<<<<<< HEAD
 from ..account.dataloaders import load_requestor
-=======
->>>>>>> 9ccf7f79
-from ..app.dataloaders import load_app
+
+# from ..app.dataloaders import load_app
 from ..core.dataloaders import DataLoader
 
 
@@ -42,13 +40,10 @@
 
 
 def load_plugin_manager(request):
-    app = load_app(request)
-    user = request.user
-    requestor = app or user
-<<<<<<< HEAD
-    # requestor = load_requestor(request)
-=======
->>>>>>> 9ccf7f79
+    # app = load_app(request)
+    # user = request.user
+    # requestor = app or user
+    requestor = load_requestor(request)
     if requestor is None:
         return AnonymousPluginManagerLoader(request).load("Anonymous").get()
     return PluginManagerByRequestorDataloader(request).load(requestor).get()