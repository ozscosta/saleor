--- conflicted
+++ resolved
@@ -3568,7 +3568,6 @@
     assert errors[0]["addressType"] == AddressType.SHIPPING.upper()
 
 
-<<<<<<< HEAD
 def test_draft_order_create_update_display_gross_prices(
     staff_api_client,
     permission_manage_orders,
@@ -3614,46 +3613,7 @@
     assert not order.display_gross_prices
 
 
-TAX_RATE_1 = Decimal("1.23")
-TAX_RATE_2 = Decimal("1.18")
-
-
-def calculate_order_line_price_side_effect(price_name):
-    tax_rates = iter([TAX_RATE_1, TAX_RATE_2])
-
-    def inner(
-        order,
-        order_line,
-        variant,
-        product,
-    ):
-        tax_rate = next(tax_rates)
-        undiscounted_price = getattr(order_line, f"undiscounted_{price_name}")
-        undiscounted_price.gross *= tax_rate
-        price_with_discounts = getattr(order_line, price_name)
-        price_with_discounts.gross *= tax_rate
-
-        return OrderTaxedPricesData(
-            undiscounted_price=undiscounted_price.quantize(),
-            price_with_discounts=price_with_discounts.quantize(),
-        )
-
-    return inner
-
-
-@patch.object(
-    PluginsManager,
-    "calculate_order_line_unit",
-    new=Mock(side_effect=calculate_order_line_price_side_effect("unit_price")),
-)
-@patch.object(
-    PluginsManager,
-    "calculate_order_line_total",
-    new=Mock(side_effect=calculate_order_line_price_side_effect("total_price")),
-)
-=======
 @patch("saleor.order.calculations.fetch_order_prices_if_expired")
->>>>>>> 9e2ea5b2
 def test_draft_order_create_price_recalculation(
     mock_fetch_order_prices_if_expired,
     staff_api_client,
