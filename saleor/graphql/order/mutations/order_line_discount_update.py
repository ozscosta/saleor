--- conflicted
+++ resolved
@@ -64,32 +64,9 @@
         site = load_site(info.context)
         order_line_before_update = copy.deepcopy(order_line)
         tax_included = site.settings.include_taxes_in_prices
-<<<<<<< HEAD
 
-        update_discount_for_order_line(
-            order_line,
-            order=order,
-            reason=reason,
-            value_type=value_type,
-            value=value,
-            manager=manager,
-            tax_included=tax_included,
-        )
-        if (
-            order_line_before_update.unit_discount_value != value
-            or order_line_before_update.unit_discount_type != value_type
-        ):
-            # Create event only when we change type or value of the discount
-            app = load_app(info.context)
-            user = load_user(info.context)
-            events.order_line_discount_updated_event(
-                order=order,
-                user=user,
-                app=app,
-                line=order_line,
-                line_before_update=order_line_before_update,
-=======
         app = load_app(info.context)
+        user = load_user(info.context)
         with traced_atomic_transaction():
             update_discount_for_order_line(
                 order_line,
@@ -99,7 +76,6 @@
                 value=value,
                 manager=manager,
                 tax_included=tax_included,
->>>>>>> 7b75079a
             )
             if (
                 order_line_before_update.unit_discount_value != value
@@ -108,7 +84,7 @@
                 # Create event only when we change type or value of the discount
                 events.order_line_discount_updated_event(
                     order=order,
-                    user=info.context.user,
+                    user=user,
                     app=app,
                     line=order_line,
                     line_before_update=order_line_before_update,
