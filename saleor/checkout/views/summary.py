from django.contrib import messages
from django.shortcuts import redirect
from django.template.response import TemplateResponse
from django.utils.translation import pgettext

from ...account.models import Address
from ...core import analytics
from ...core.exceptions import InsufficientStock
from ...discount.models import NotApplicable
from ..forms import CheckoutNoteForm
from ..utils import (
    create_order,
<<<<<<< HEAD
    get_cart_data_for_checkout,
    get_taxes_for_cart,
    update_billing_address_in_anonymous_cart,
    update_billing_address_in_cart,
    update_billing_address_in_cart_with_shipping,
=======
    get_checkout_context,
    get_taxes_for_checkout,
    update_billing_address_in_anonymous_checkout,
    update_billing_address_in_checkout,
    update_billing_address_in_checkout_with_shipping,
>>>>>>> e81494c9
)


def _handle_order_placement(request, checkout):
    """Try to create an order and redirect the user as necessary.

    This function creates an order from checkout and performs post-create actions
    such as removing the checkout instance, sending order notification email
    and creating order history events.
    """
    try:
        order = create_order(
            checkout=checkout,
            tracking_code=analytics.get_client_id(request),
            discounts=request.discounts,
<<<<<<< HEAD
            taxes=get_taxes_for_cart(cart, request.taxes),
        )
    except InsufficientStock:
        return redirect("cart:index")
=======
            taxes=get_taxes_for_checkout(checkout, request.taxes),
            user=request.user,
        )
    except InsufficientStock:
        return redirect("checkout:index")
>>>>>>> e81494c9
    except NotApplicable:
        messages.warning(
            request, pgettext("Checkout warning", "Please review your checkout.")
        )
        return redirect("checkout:summary")

<<<<<<< HEAD
    # remove cart after checkout is created
    cart.delete()
    order.events.create(type=OrderEvents.PLACED.value)
    send_order_confirmation.delay(order.pk)
    order.events.create(
        type=OrderEvents.EMAIL_SENT.value,
        parameters={
            "email": order.get_user_current_email(),
            "email_type": OrderEventsEmails.ORDER.value,
        },
    )
    return redirect("order:payment", token=order.token)


def summary_with_shipping_view(request, cart):
=======
    # Redirect the user to the payment page
    return redirect("order:payment", token=order.token)


def summary_with_shipping_view(request, checkout):
>>>>>>> e81494c9
    """Display order summary with billing forms for a logged in user.

    Will create an order if all data is valid.
    """
    note_form = CheckoutNoteForm(request.POST or None, instance=checkout)
    if note_form.is_valid():
        note_form.save()

<<<<<<< HEAD
    user_addresses = cart.user.addresses.all() if cart.user else Address.objects.none()

    addresses_form, address_form, updated = update_billing_address_in_cart_with_shipping(
        cart, user_addresses, request.POST or None, request.country
    )

    if updated:
        return handle_order_placement(request, cart)

    taxes = get_taxes_for_cart(cart, request.taxes)
    ctx = get_cart_data_for_checkout(cart, request.discounts, taxes)
=======
    user_addresses = (
        checkout.user.addresses.all() if checkout.user else Address.objects.none()
    )

    addresses_form, address_form, updated = update_billing_address_in_checkout_with_shipping(  # noqa
        checkout, user_addresses, request.POST or None, request.country
    )

    if updated:
        return _handle_order_placement(request, checkout)

    taxes = get_taxes_for_checkout(checkout, request.taxes)
    ctx = get_checkout_context(checkout, request.discounts, taxes)
>>>>>>> e81494c9
    ctx.update(
        {
            "additional_addresses": user_addresses,
            "address_form": address_form,
            "addresses_form": addresses_form,
            "note_form": note_form,
        }
    )
    return TemplateResponse(request, "checkout/summary.html", ctx)


<<<<<<< HEAD
def anonymous_summary_without_shipping(request, cart):
=======
def anonymous_summary_without_shipping(request, checkout):
>>>>>>> e81494c9
    """Display order summary with billing forms for an unauthorized user.

    Will create an order if all data is valid.
    """
    note_form = CheckoutNoteForm(request.POST or None, instance=checkout)
    if note_form.is_valid():
        note_form.save()

<<<<<<< HEAD
    user_form, address_form, updated = update_billing_address_in_anonymous_cart(
        cart, request.POST or None, request.country
=======
    user_form, address_form, updated = update_billing_address_in_anonymous_checkout(
        checkout, request.POST or None, request.country
>>>>>>> e81494c9
    )

    if updated:
        return _handle_order_placement(request, checkout)

<<<<<<< HEAD
    taxes = get_taxes_for_cart(cart, request.taxes)
    ctx = get_cart_data_for_checkout(cart, request.discounts, taxes)
=======
    taxes = get_taxes_for_checkout(checkout, request.taxes)
    ctx = get_checkout_context(checkout, request.discounts, taxes)
>>>>>>> e81494c9
    ctx.update(
        {"address_form": address_form, "note_form": note_form, "user_form": user_form}
    )
    return TemplateResponse(request, "checkout/summary_without_shipping.html", ctx)


def summary_without_shipping(request, checkout):
    """Display order summary for cases where shipping is not required.

    Will create an order if all data is valid.
    """
    note_form = CheckoutNoteForm(request.POST or None, instance=checkout)
    if note_form.is_valid():
        note_form.save()

    user_addresses = checkout.user.addresses.all()

<<<<<<< HEAD
    addresses_form, address_form, updated = update_billing_address_in_cart(
        cart, user_addresses, request.POST or None, request.country
    )

    if updated:
        return handle_order_placement(request, cart)

    taxes = get_taxes_for_cart(cart, request.taxes)
    ctx = get_cart_data_for_checkout(cart, request.discounts, taxes)
=======
    addresses_form, address_form, updated = update_billing_address_in_checkout(
        checkout, user_addresses, request.POST or None, request.country
    )

    if updated:
        return _handle_order_placement(request, checkout)

    taxes = get_taxes_for_checkout(checkout, request.taxes)
    ctx = get_checkout_context(checkout, request.discounts, taxes)
>>>>>>> e81494c9
    ctx.update(
        {
            "additional_addresses": user_addresses,
            "address_form": address_form,
            "addresses_form": addresses_form,
            "note_form": note_form,
        }
    )
    return TemplateResponse(request, "checkout/summary_without_shipping.html", ctx)<|MERGE_RESOLUTION|>--- conflicted
+++ resolved
@@ -10,19 +10,11 @@
 from ..forms import CheckoutNoteForm
 from ..utils import (
     create_order,
-<<<<<<< HEAD
-    get_cart_data_for_checkout,
-    get_taxes_for_cart,
-    update_billing_address_in_anonymous_cart,
-    update_billing_address_in_cart,
-    update_billing_address_in_cart_with_shipping,
-=======
     get_checkout_context,
     get_taxes_for_checkout,
     update_billing_address_in_anonymous_checkout,
     update_billing_address_in_checkout,
     update_billing_address_in_checkout_with_shipping,
->>>>>>> e81494c9
 )
 
 
@@ -38,47 +30,22 @@
             checkout=checkout,
             tracking_code=analytics.get_client_id(request),
             discounts=request.discounts,
-<<<<<<< HEAD
-            taxes=get_taxes_for_cart(cart, request.taxes),
-        )
-    except InsufficientStock:
-        return redirect("cart:index")
-=======
             taxes=get_taxes_for_checkout(checkout, request.taxes),
             user=request.user,
         )
     except InsufficientStock:
         return redirect("checkout:index")
->>>>>>> e81494c9
     except NotApplicable:
         messages.warning(
             request, pgettext("Checkout warning", "Please review your checkout.")
         )
         return redirect("checkout:summary")
 
-<<<<<<< HEAD
-    # remove cart after checkout is created
-    cart.delete()
-    order.events.create(type=OrderEvents.PLACED.value)
-    send_order_confirmation.delay(order.pk)
-    order.events.create(
-        type=OrderEvents.EMAIL_SENT.value,
-        parameters={
-            "email": order.get_user_current_email(),
-            "email_type": OrderEventsEmails.ORDER.value,
-        },
-    )
-    return redirect("order:payment", token=order.token)
-
-
-def summary_with_shipping_view(request, cart):
-=======
     # Redirect the user to the payment page
     return redirect("order:payment", token=order.token)
 
 
 def summary_with_shipping_view(request, checkout):
->>>>>>> e81494c9
     """Display order summary with billing forms for a logged in user.
 
     Will create an order if all data is valid.
@@ -87,19 +54,6 @@
     if note_form.is_valid():
         note_form.save()
 
-<<<<<<< HEAD
-    user_addresses = cart.user.addresses.all() if cart.user else Address.objects.none()
-
-    addresses_form, address_form, updated = update_billing_address_in_cart_with_shipping(
-        cart, user_addresses, request.POST or None, request.country
-    )
-
-    if updated:
-        return handle_order_placement(request, cart)
-
-    taxes = get_taxes_for_cart(cart, request.taxes)
-    ctx = get_cart_data_for_checkout(cart, request.discounts, taxes)
-=======
     user_addresses = (
         checkout.user.addresses.all() if checkout.user else Address.objects.none()
     )
@@ -113,7 +67,6 @@
 
     taxes = get_taxes_for_checkout(checkout, request.taxes)
     ctx = get_checkout_context(checkout, request.discounts, taxes)
->>>>>>> e81494c9
     ctx.update(
         {
             "additional_addresses": user_addresses,
@@ -125,11 +78,7 @@
     return TemplateResponse(request, "checkout/summary.html", ctx)
 
 
-<<<<<<< HEAD
-def anonymous_summary_without_shipping(request, cart):
-=======
 def anonymous_summary_without_shipping(request, checkout):
->>>>>>> e81494c9
     """Display order summary with billing forms for an unauthorized user.
 
     Will create an order if all data is valid.
@@ -138,25 +87,15 @@
     if note_form.is_valid():
         note_form.save()
 
-<<<<<<< HEAD
-    user_form, address_form, updated = update_billing_address_in_anonymous_cart(
-        cart, request.POST or None, request.country
-=======
     user_form, address_form, updated = update_billing_address_in_anonymous_checkout(
         checkout, request.POST or None, request.country
->>>>>>> e81494c9
     )
 
     if updated:
         return _handle_order_placement(request, checkout)
 
-<<<<<<< HEAD
-    taxes = get_taxes_for_cart(cart, request.taxes)
-    ctx = get_cart_data_for_checkout(cart, request.discounts, taxes)
-=======
     taxes = get_taxes_for_checkout(checkout, request.taxes)
     ctx = get_checkout_context(checkout, request.discounts, taxes)
->>>>>>> e81494c9
     ctx.update(
         {"address_form": address_form, "note_form": note_form, "user_form": user_form}
     )
@@ -174,17 +113,6 @@
 
     user_addresses = checkout.user.addresses.all()
 
-<<<<<<< HEAD
-    addresses_form, address_form, updated = update_billing_address_in_cart(
-        cart, user_addresses, request.POST or None, request.country
-    )
-
-    if updated:
-        return handle_order_placement(request, cart)
-
-    taxes = get_taxes_for_cart(cart, request.taxes)
-    ctx = get_cart_data_for_checkout(cart, request.discounts, taxes)
-=======
     addresses_form, address_form, updated = update_billing_address_in_checkout(
         checkout, user_addresses, request.POST or None, request.country
     )
@@ -194,7 +122,6 @@
 
     taxes = get_taxes_for_checkout(checkout, request.taxes)
     ctx = get_checkout_context(checkout, request.discounts, taxes)
->>>>>>> e81494c9
     ctx.update(
         {
             "additional_addresses": user_addresses,
