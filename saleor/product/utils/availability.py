--- conflicted
+++ resolved
@@ -39,13 +39,7 @@
 )
 
 
-<<<<<<< HEAD
 def products_with_availability(products, discounts, country, local_currency):
-=======
-def products_with_availability(
-    products, discounts: Iterable[DiscountInfo], taxes, local_currency
-):
->>>>>>> f7897c7a
     for product in products:
         yield (
             product,
@@ -115,14 +109,10 @@
 
 
 def get_product_availability(
-<<<<<<< HEAD
-    product: Product, discounts=None, country=None, local_currency=None
-=======
     product: Product,
     discounts: Iterable[DiscountInfo] = None,
-    taxes=None,
-    local_currency: str = None,
->>>>>>> f7897c7a
+    country=None,
+    local_currency=None,
 ) -> ProductAvailability:
 
     discounted_net_range = product.get_price_range(discounts=discounts)
@@ -155,14 +145,10 @@
 
 
 def get_variant_availability(
-<<<<<<< HEAD
-    variant: ProductVariant, discounts=None, country=None, local_currency=None
-=======
     variant: ProductVariant,
     discounts: Iterable[DiscountInfo] = None,
-    taxes=None,
+    country=None,
     local_currency=None,
->>>>>>> f7897c7a
 ) -> VariantAvailability:
 
     discounted = apply_taxes_to_product(
