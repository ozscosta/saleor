import datetime
import json

from django.conf import settings
from django.http import HttpResponsePermanentRedirect, JsonResponse
from django.shortcuts import get_object_or_404, redirect
from django.template.response import TemplateResponse
from django.urls import reverse

from ..cart.utils import set_cart_cookie
from ..core.utils import get_paginator_items, serialize_decimal
from ..core.utils.filters import get_now_sorted_by, get_sort_by_choices
from .filters import ProductFilter, SORT_BY_FIELDS
from .models import Category
from .utils import (
    get_availability, get_product_attributes_data, get_product_images,
    get_variant_picker_data, handle_cart_form, product_json_ld,
    products_for_cart, products_with_availability, products_with_details)


def product_details(request, slug, product_id, form=None):
    """Product details page

    The following variables are available to the template:

    product:
        The Product instance itself.

    is_visible:
        Whether the product is visible to regular users (for cases when an
        admin is previewing a product before publishing).

    form:
        The add-to-cart form.

    price_range:
        The PriceRange for the product including all discounts.

    undiscounted_price_range:
        The PriceRange excluding all discounts.

    discount:
        Either a Price instance equal to the discount value or None if no
        discount was available.

    local_price_range:
        The same PriceRange from price_range represented in user's local
        currency. The value will be None if exchange rate is not available or
        the local currency is the same as site's default currency.
    """
    products = products_with_details(user=request.user)
    product = get_object_or_404(products, id=product_id)
    if product.get_slug() != slug:
        return HttpResponsePermanentRedirect(product.get_absolute_url())
    today = datetime.date.today()
    is_visible = (
        product.available_on is None or product.available_on <= today)
    if form is None:
        form = handle_cart_form(request, product, create_cart=False)[0]
    availability = get_availability(product, discounts=request.discounts,
                                    local_currency=request.currency)
    product_images = get_product_images(product)
    variant_picker_data = get_variant_picker_data(
        product, request.discounts, request.currency)
    product_attributes = get_product_attributes_data(product)
    show_variant_picker = all([v.attributes for v in product.variants.all()])
    json_ld_data = product_json_ld(product, availability, product_attributes)
    return TemplateResponse(
        request, 'product/details.html',
        {'is_visible': is_visible,
         'form': form,
         'availability': availability,
         'product': product,
         'product_attributes': product_attributes,
         'product_images': product_images,
         'show_variant_picker': show_variant_picker,
         'variant_picker_data': json.dumps(
             variant_picker_data, default=serialize_decimal),
         'json_ld_product_data': json.dumps(
             json_ld_data, default=serialize_decimal)})


def product_add_to_cart(request, slug, product_id):
    # types: (int, str, dict) -> None

    if not request.method == 'POST':
        return redirect(reverse(
            'product:details',
            kwargs={'product_id': product_id, 'slug': slug}))

    products = products_for_cart(user=request.user)
    product = get_object_or_404(products, pk=product_id)
    form, cart = handle_cart_form(request, product, create_cart=True)
    if form.is_valid():
        form.save()
        if request.is_ajax():
            response = JsonResponse({'next': reverse('cart:index')}, status=200)
        else:
            response = redirect('cart:index')
    else:
        if request.is_ajax():
            response = JsonResponse({'error': form.errors}, status=400)
        else:
            response = product_details(request, slug, product_id, form)
    if not request.user.is_authenticated:
        set_cart_cookie(cart, response)
    return response


def category_index(request, path, category_id):
    """Category index page.

    NOTE: The implementation of this view on the `demo` branch is different
    than on the `master` branch. Here it only renders the proper template
    and the product list is rendered by React using GraphQL API.
    """
    category = get_object_or_404(Category, id=category_id)
    actual_path = category.get_full_path()
    if actual_path != path:
<<<<<<< HEAD
        return redirect(
            'product:category', permanent=True, path=actual_path,
            category_id=category_id)
    return TemplateResponse(
        request, 'category/index.html', {'category': category})
=======
        return redirect('product:category', permanent=True, path=actual_path,
                        category_id=category_id)
    products = (products_with_details(user=request.user)
                .filter(categories__id=category.id)
                .order_by('name'))
    product_filter = ProductFilter(
        request.GET, queryset=products, category=category)
    products_paginated = get_paginator_items(
        product_filter.qs, settings.PAGINATE_BY, request.GET.get('page'))
    products_and_availability = list(products_with_availability(
        products_paginated, request.discounts, request.currency))
    now_sorted_by = get_now_sorted_by(product_filter)
    arg_sort_by = request.GET.get('sort_by')
    is_descending = arg_sort_by.startswith('-') if arg_sort_by else False
    ctx = {'category': category, 'filter': product_filter,
           'products': products_and_availability,
           'products_paginated': products_paginated,
           'sort_by_choices': get_sort_by_choices(product_filter),
           'now_sorted_by': now_sorted_by,
           'is_descending': is_descending}
    return TemplateResponse(request, 'category/index.html', ctx)
>>>>>>> 07066576
<|MERGE_RESOLUTION|>--- conflicted
+++ resolved
@@ -117,32 +117,8 @@
     category = get_object_or_404(Category, id=category_id)
     actual_path = category.get_full_path()
     if actual_path != path:
-<<<<<<< HEAD
         return redirect(
             'product:category', permanent=True, path=actual_path,
             category_id=category_id)
     return TemplateResponse(
-        request, 'category/index.html', {'category': category})
-=======
-        return redirect('product:category', permanent=True, path=actual_path,
-                        category_id=category_id)
-    products = (products_with_details(user=request.user)
-                .filter(categories__id=category.id)
-                .order_by('name'))
-    product_filter = ProductFilter(
-        request.GET, queryset=products, category=category)
-    products_paginated = get_paginator_items(
-        product_filter.qs, settings.PAGINATE_BY, request.GET.get('page'))
-    products_and_availability = list(products_with_availability(
-        products_paginated, request.discounts, request.currency))
-    now_sorted_by = get_now_sorted_by(product_filter)
-    arg_sort_by = request.GET.get('sort_by')
-    is_descending = arg_sort_by.startswith('-') if arg_sort_by else False
-    ctx = {'category': category, 'filter': product_filter,
-           'products': products_and_availability,
-           'products_paginated': products_paginated,
-           'sort_by_choices': get_sort_by_choices(product_filter),
-           'now_sorted_by': now_sorted_by,
-           'is_descending': is_descending}
-    return TemplateResponse(request, 'category/index.html', ctx)
->>>>>>> 07066576
+        request, 'category/index.html', {'category': category})