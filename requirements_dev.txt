--- conflicted
+++ resolved
@@ -132,11 +132,7 @@
 prompt-toolkit==3.0.28; python_full_version >= "3.6.2" and python_version >= "3.7"
 proto-plus==1.20.3; python_version >= "3.6"
 protobuf==3.19.4
-<<<<<<< HEAD
-psycopg2-binary==2.9.3; python_version >= "3.6"
-=======
 psycopg2==2.9.3; python_version >= "3.6"
->>>>>>> 32285ba2
 py==1.11.0; python_version >= "3.7" and python_full_version < "3.0.0" and python_version < "4.0" or python_full_version >= "3.5.0" and python_version >= "3.7" and python_version < "4.0"
 pyasn1-modules==0.2.8; python_version >= "3.7" and python_full_version < "3.0.0" or python_full_version >= "3.6.0" and python_version >= "3.7"
 pyasn1==0.4.8; python_version >= "3.7" and python_full_version < "3.0.0" and python_version < "4" and (python_version >= "3.7" and python_full_version < "3.0.0" or python_full_version >= "3.6.0" and python_version >= "3.7") or python_full_version >= "3.6.0" and python_version >= "3.7" and python_version < "4" and (python_version >= "3.7" and python_full_version < "3.0.0" or python_full_version >= "3.6.0" and python_version >= "3.7")
