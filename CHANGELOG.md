# Changelog

All notable, unreleased changes to this project will be documented in this file. For the released changes, please visit the [Releases](https://github.com/mirumee/saleor/releases) page.

# 3.6.0 [Unreleased]

### Other changes
<<<<<<< HEAD
- Drop django-versatileimagefield package; add a proxy view to generate thumbnails on-demand - #9988 by @IKarbowiak

=======
- Allow values of different attributes to share the same slug - #10138 by @IKarbowiak
>>>>>>> 4eb93d3f

# 3.5.0

### GraphQL API

- Allow skipping address validation for checkout mutations (#10084) (7de33b145)
- Add `OrderFilter.numbers` filter - #9967 by @SzymJ
- Expose manifest in the `App` type (#10055) (f0f944066)
- Deprecate `configurationUrl` and `dataPrivacy` fields in apps (#10046) (68bd7c8a2)
- Fix `ProductVariant.created` resolver (#10072) (6c77053a9)

### Saleor Apps

- Add webhooks `PAGE_TYPE_CREATED`, `PAGE_TYPE_UPDATED` and `PAGE_TYPE_DELETED` - #9859 by @SzymJ
- Add webhooks `ADDRESS_CREATED`, `ADDRESS_UPDATED` and `ADDRESS_DELETED` - #9860 by @SzymJ
- Add webhooks `STAFF_CREATED`, `STAFF_UPDATED` and `STAFF_DELETED` - #9949 by @SzymJ
- Add webhooks `ATTRIBUTE_CREATED`, `ATTRIBUTE_UPDATED` and `ATTRIBUTE_DELETED` - #9991 by @SzymJ
- Add webhooks `ATTRIBUTE_VALUE_CREATED`, `ATTRIBUTE_VALUE_UPDATED` and `ATTRIBUTE_VALUE_DELETED` - #10035 by @SzymJ
- Add webhook `CUSTOMER_DELETED` - #10060 by @SzymJ
- Add webhook for starting and ending sales - #10110 by @IKarbowiak
- Fix returning errors in subscription webhooks payloads - #9905 by @SzymJ
- Build JWT signature when secret key is an empty string (#10139) (c47de896c)
- Use JWS to sign webhooks with secretKey instead of obscure signature (ac065cdce)
- Sign webhook payload using RS256 and private key used JWT infrastructure (#9977) (df7c7d4e8)
- Unquote secret access when calling SQS (#10076) (3ac9714b5)

### Performance

- Add payment transactions data loader (#9940) (799a9f1c9)
- Optimize 0139_fulfil_orderline_token_old_id_created_at migration (#9935) (63073a86b)

### Other changes

- Introduce plain text attribute - #9907 by @IKarbowiak
- Add `metadata` fields to `OrderLine` and `CheckoutLine` models - #10040 by @SzymJ
- Add full-text search for Orders (#9937) (61aa89f06)
- Stop auto-assigning default addresses to checkout - #9933 by @SzymJ
- Fix inaccurate tax calculations - #9799 by @IKarbowiak
- Fix incorrect default value used in `PaymentInput.storePaymentMethod` - #9943 by @korycins
- Improve checkout total base calculations - #10048 by @IKarbowiak
- Improve click & collect and stock allocation - #10043 by @IKarbowiak
- Fix product media reordering (#10118) (de8a1847f)
- Add custom SearchVector class (#10109) (bf74f5efb)
- Improve checkout total base calculations (527b67f9b)
- Fix invoice download URL in send-invoice email (#10014) (667837a09)
- Fix invalid undiscounted total on order line (22ccacb59)
- Fix Avalara for free shipping (#9973) (90c076e33)
- Fix Avalara when voucher with `apply_once_per_order` settings is used (#9959) (fad5cdf46)
- Use Saleor's custom UvicornWorker to avoid lifespan warnings (#9915) (9090814b9)
- Add Azure blob storage support (#9866) (ceee97e83)

# 3.4.0

### Breaking changes

- Hide private metadata in notification payloads - #9849 by @maarcingebala
  - From now on, the `private_metadata` field in `NOTIFY_USER` webhook payload is deprecated and it will return an empty dictionary. This change also affects `AdminEmailPlugin`, `UserEmailPlugin`, and `SendgridEmailPlugin`.

### Other changes

#### GraphQL API

- Add new fields to `Order` type to show authorize/charge status #9795
  - Add new fields to Order type:
    - `totalAuthorized`
    - `totalCharged`
    - `authorizeStatus`
    - `chargeStatus`
  - Add filters to `Order`:
    - `authorizeStatus`
    - `chargeStatus`
- Add mutations for managing a payment transaction attached to order/checkout. - #9564 by @korycins
  - add fields:
    - `order.transactions`
    - `checkout.transactions`
  - add mutations:
    - `transactionCreate`
    - `transactionUpdate`
    - `transactionRequestAction`
  - add new webhook event:
    - `TRANSACTION_ACTION_REQUEST`
- Unify checkout's ID fields. - #9862 by @korycins
  - Deprecate `checkoutID` and `token` in all Checkout's mutations. Use `id` instead.
  - Deprecate `token` in `checkout` query. Use `id` instead.
- Add `unitPrice`, `undiscountedUnitPrice`, `undiscountedTotalPrice` fields to `CheckoutLine` type - #9821 by @fowczarek
- Fix invalid `ADDED_PRODUCTS` event parameter for `OrderLinesCreate` mutation - #9653 by @IKarbowiak
- Update sorting field descriptions - add info where channel slug is required (#9695) (391743098)
- Fix using enum values in permission descriptions (#9697) (dbb783e1f)
- Change gateway validation in `checkoutPaymentCreate` mutation (#9530) (cf1d49bdc)
- Fix invalid `ADDED_PRODUCTS` event parameter for `OrderLinesCreate` mutation (#9653) (a0d8aa8f1)
- Fix resolver for `Product.created` field (#9737) (0af00cb70)
- Allow fetching by id all order data for new orders (#9728) (71c19c951)
- Provide a reference for the rich text format (#9744) (f2207c408)
- Improve event schema field descriptions - #9880 by @patrys

#### Saleor Apps

- Add menu webhooks: `MENU_CREATED`, `MENU_UPDATED`, `MENU_DELETED`, `MENU_ITEM_CREATED`, `MENU_ITEM_UPDATED`, `MENU_ITEM_DELETED` - #9651 by @SzymJ
- Add voucher webhooks: `VOUCHER_CREATED`, `VOUCHER_UPDATED`, `VOUCHER_DELETED` - #9657 by @SzymJ
- Add app webhooks: `APP_INSTALLED`, `APP_UPDATED`, `APP_DELETED`, `APP_STATUS_CHANGED` - #9698 by @SzymJ
- Add warehouse webhoks: `WAREHOUSE_CREATED`, `WAREHOUSE_UPDATED`, `WAREHOUSE_DELETED` - #9746 by @SzymJ
- Expose order alongside fulfillment in fulfillment-based subscriptions used by webhooks (#9847)
- Fix webhooks payload not having field for `is_published` (#9800) (723f93c50)
- Add support for `ORDER_*` mounting points for Apps (#9694) (cc728ef7e)
- Add missing shipping method data in order and checkout events payloads. (#9692) (dabd1a221)
- Use the human-readable order number in notification payloads (#9863) (f10c5fd5f)

#### Models

- Migrate order discount id from int to UUID - #9729 by @IKarbowiak
  - Changed the order discount `id` from `int` to `UUID`, the old ids still can be used
    for old order discounts.
- Migrate order line id from int to UUID - #9637 by @IKarbowiak
  - Changed the order line `id` from `int` to `UUID`, the old ids still can be used
    for old order lines.
- Migrate checkout line id from int to UUID - #9675 by @IKarbowiak
  - Changed the checkout line `id` from `int` to `UUID`, the old ids still can be used
    for old checkout lines.

#### Performance

- Fix memory consumption of `delete_event_payloads_task` (#9806) (2823edc68)
- Add webhook events dataloader (#9790) (e88eef35e)
- Add dataloader for fulfillment warehouse resolver (#9740) (9d14fadb2)
- Fix order type resolvers performance (#9723) (13b5a95e7)
- Improve warehouse filtering performance (#9622) (a1a7a223b)
- Add dataloader for fulfillment lines (#9707) (68fb4bf4a)

#### Other

- Observability reporter - #9803 by @przlada
- Update sample products set - #9796 by @mirekm
- Fix for sending incorrect prices to Avatax - #9633 by @korycins
- Fix tax-included flag sending to Avatax - #9820
- Fix AttributeError: 'Options' object has no attribute 'Model' in `search_tasks.py` - #9824
- Fix Braintree merchant accounts mismatch error - #9778
- Stricter signatures for resolvers and mutations - #9649

# 3.3.1

- Drop manual calls to emit post_migrate in migrations (#9647) (b32308802)
- Fix search indexing of empty variants (#9640) (31833a717)

# 3.3.0

### Breaking changes

- PREVIEW_FEATURE: replace error code `NOT_FOUND` with `CHECKOUT_NOT_FOUND` for mutation `OrderCreateFromCheckout` - #9569 by @korycins

### Other changes

- Fix filtering product attributes by date range - #9543 by @IKarbowiak
- Fix for raising Permission Denied when anonymous user calls `checkout.customer` field - #9573 by @korycins
- Use fulltext search for products (#9344) (4b6f25964) by @patrys
- Precise timestamps for publication dates - #9581 by @IKarbowiak
  - Change `publicationDate` fields to `publishedAt` date time fields.
    - Types and inputs where `publicationDate` is deprecated and `publishedAt` field should be used instead:
      - `Product`
      - `ProductChannelListing`
      - `CollectionChannelListing`
      - `Page`
      - `PublishableChannelListingInput`
      - `ProductChannelListingAddInput`
      - `PageCreateInput`
      - `PageInput`
  - Change `availableForPurchaseDate` fields to `availableForPurchaseAt` date time field.
    - Deprecate `Product.availableForPurchase` field, the `Product.availableForPurchaseAt` should be used instead.
    - Deprecate `ProductChannelListing.availableForPurchase` field, the `ProductChannelListing.availableForPurchaseAt` should be used instead.
  - Deprecate `publicationDate` on `CollectionInput` and `CollectionCreateInput`.
  - Deprecate `PUBLICATION_DATE` in `CollectionSortField`, the `PUBLISHED_AT` should be used instead.
  - Deprecate `PUBLICATION_DATE` in `PageSortField`, the `PUBLISHED_AT` should be used instead.
  - Add a new column `published at` to export products. The new field should be used instead of `publication_date`.
- Add an alternative API for fetching metadata - #9231 by @patrys
- New webhook events related to gift card changes (#9588) (52adcd10d) by @SzymJ
- New webhook events for changes related to channels (#9570) (e5d78c63e) by @SzymJ
- Tighten the schema types for output fields (#9605) (81418cb4c) by @patrys
- Include permissions in schema descriptions of protected fields (#9428) (f0a988e79) by @maarcingebala
- Update address database (#9585) (1f5e84e4a) by @patrys
- Handle pagination with invalid cursor that is valid base64 (#9521) (3c12a1e95) by @jakubkuc
- Handle all Braintree errors (#9503) (20f21c34a) by @L3str4nge
- Fix `recalculate_order` dismissing weight unit (#9527) (9aea31774)
- Fix filtering product attributes by date range - #9543 by @IKarbowiak
- Fix for raising Permission Denied when anonymous user calls `checkout.customer` field - #9573 by @korycins
- Optimize stock warehouse resolver performance (955489bff) by @tomaszszymanski129
- Improve shipping zone filters performance (#9540) (7841ec536) by @tomaszszymanski129

# 3.2.0

### Breaking changes

- Convert IDs from DB to GraphQL format in all notification payloads (email plugins and the `NOTIFY` webhook)- #9388 by @L3str4nge
- Migrate order id from int to UUID - #9324 by @IKarbowiak
  - Changed the order `id` changed from `int` to `UUID`, the old ids still can be used
    for old orders.
  - Deprecated the `order.token` field, the `order.id` should be used instead.
  - Deprecated the `token` field in order payload, the `id` field should be used
    instead.
- Enable JWT expiration by default - #9483 by @maarcingebala

### Other changes

#### Saleor Apps

- Introduce custom prices - #9393 by @IKarbowiak
  - Add `HANDLE_CHECKOUTS` permission (only for apps)
- Add subscription webhooks (#9394) @jakubkuc
- Add `language_code` field to webhook payload for `Order`, `Checkout` and `Customer` - #9433 by @rafalp
- Refactor app tokens - #9438 by @IKarbowiak
  - Store app tokens hashes instead of plain text.
- Add category webhook events - #9490 by @SzymJ
- Fix access to own resources by App - #9425 by @korycins
- Add `handle_checkouts` permission - #9402 by @korycins
- Return `user_email` or order user's email in order payload `user_email` field (#9419) (c2d248655)
- Mutation `CategoryBulkDelete` now trigger `category_delete` event - #9533 by @SzymJ
- Add webhooks `SHIPPING_PRICE_CREATED`, `SHIPPING_PRICE_UPDATED`, `SHIPPING_PRICE_DELETED`, `SHIPPING_ZONE_CREATED`, `SHIPPING_ZONE_UPDATED`, `SHIPPING_ZONE_DELETED` - #9522 by @SzymJ

#### Plugins

- Add OpenID Connect Plugin - #9406 by @korycins
- Allow plugins to create their custom error code - #9300 by @LeOndaz

#### Other

- Use full-text search for products search API - #9344 by @patrys

- Include required permission in mutations' descriptions - #9363 by @maarcingebala
- Make GraphQL list items non-nullable - #9391 by @maarcingebala
- Port a better schema printer from GraphQL Core 3.x - #9389 by @patrys
- Fix failing `checkoutCustomerAttach` mutation - #9401 by @IKarbowiak
- Add new mutation `orderCreateFromCheckout` - #9343 by @korycins
- Assign missing user to context - #9520 by @korycins
- Add default ordering to order discounts - #9517 by @fowczarek
- Raise formatted error when trying to assign assigned media to variant - #9496 by @L3str4nge
- Update `orderNumber` field in `OrderEvent` type - #9447 by @IKarbowiak
- Do not create `AttributeValues` when values are not provided - #9446 @IKarbowiak
- Add response status code to event delivery attempt - #9456 by @przlada
- Don't rely on counting objects when reindexing - #9442 by @patrys
- Allow filtering attribute values by ids - #9399 by @IKarbowiak
- Fix errors handling for `orderFulfillApprove` mutation - #9491 by @SzymJ
- Fix shipping methods caching - #9472 by @tomaszszymanski129
- Fix payment flow - #9504 by @IKarbowiak
- Fix etting external methods did not throw an error when that method didn't exist - #9498 by @SethThoburn
- Reduce placeholder image size - #9484 by @jbergstroem
- Improve menus filtering performance - #9539 by @tomaszszymanski129
- Remove EventDeliveries without webhooks and make webhook field non-nullable - #9507 by @jakubkuc
- Improve discount filters performance - #9541 by @tomaszszymanski129
- Change webhooks to be called on commit in atomic transactions - #9532 by @jakubkuc
- Drop distinct and icontains in favor of ilike in apps filtering - #9534 by @tomaszszymanski129
- Refactor csv filters to improve performance - #9535 by @tomaszszymanski129
- Improve attributes filters performance - #9542 by @tomaszszymanski129
- Rename models fields from created to created_at - #9537 by @IKarbowiak

# 3.1.10

- Migration dependencies fix - #9590 by @SzymJ

# 3.1.9

- Use ordering by PK in `queryset_in_batches` (#9493) (4e49c52d2)

# 3.1.8

- Fix shipping methods caching (#9472) (0361f40)
- Fix logging of excessive logger informations (#9441) (d1c5d26)

# 3.1.7

- Handle `ValidationError` in metadata mutations (#9380) (75deaf6ea)
- Fix order and checkout payload serializers (#9369) (8219b6e9b)
- Fix filtering products ordered by collection (#9285) (57aed02a2)
- Cast `shipping_method_id` to int (#9364) (8d0584710)
- Catch "update_fields did not affect any rows" errors and return response with message (#9225) (29c7644fc)
- Fix "str object has no attribute input type" error (#9345) (34c64b5ee)
- Fix `graphene-django` middleware imports (#9360) (2af1cc55d)
- Fix preorders to update stock `quantity_allocated` (#9308) (8cf83df81)
- Do not drop attribute value files when value is deleted (#9320) (57b2888bf)
- Always cast database ID to int in data loader (#9340) (dbc5ec3e3)
- Fix removing references when user removes the referenced object (#9162) (68b33d95a)
- Pass correct list of order lines to `order_added_products_event` (#9286) (db3550f64)
- Fix flaky order payload serializer test (#9387) (d73bd6f9d)

# 3.1.6

- Fix unhandled GraphQL errors after removing `graphene-django` (#9398) (4090e6f2a)

# 3.1.5

- Fix checkout payload (#9333) (61b928e33)
- Revert "3.1 Add checking if given attributes are variant attributes in ProductVariantCreate mutation (#9134)" (#9334) (dfee09db3)

# 3.1.4

- Add `CREATED_AT` and `LAST_MODIFIED_AT` sorting to some GraphQL fields - #9245 by @rafalp
  - Added `LAST_MODIFIED_AT` sort option to `ExportFileSortingInput`
  - Added `CREATED_AT` and `LAST_MODIFIED_AT` sort options to `OrderSortingInput` type
  - Added `LAST_MODIFIED_AT` and `PUBLISHED_AT` sort options to `ProductOrder` type
  - Added `CREATED_AT` and `LAST_MODIFIED_AT` sort options to `SaleSortingInput` type
  - Added `CREATED_AT` and `LAST_MODIFIED_AT` sort options to `UserSortingInput` type
  - Added `ProductVariantSortingInput` type with `LAST_MODIFIED_AT` sort option
  - Deprecated `UPDATED_AT` sort option on `ExportFileSortingInput`
  - Deprecated `LAST_MODIFIED` and `PUBLICATION_DATE` sort options on `ProductOrder` type
  - Deprecated `CREATION_DATE` sort option on `OrderSortingInput` type
- Fix sending empty emails (#9317) (3e8503d8a)
- Add checking if given attributes are variant attributes in ProductVariantCreate mutation (#9134) (409ca7d23)
- Add command to update search indexes (#9315) (fdd81bbfe)
- Upgrade required Node and NPM versions used by release-it tool (#9293) (3f96a9c30)
- Update link to community pages (#9291) (2d96f5c60)
- General cleanup (#9282) (78f59c6a3)
- Fix `countries` resolver performance (#9318) (dc58ef2c4)
- Fix multiple refunds in NP Atobarai - #9222
- Fix dataloaders, filter out productmedia to be removed (#9299) (825ec3cad)
- Fix migration issue between 3.0 and main (#9323) (fec80cd63)
- Drop wishlist models (#9313) (7c9576925)

# 3.1.3

- Add command to update search indexes (#9315) (6be8461c0)
- Fix countries resolver performance (#9318) (e177f3957)

# 3.1.2

### Breaking changes

- Require `MANAGE_ORDERS` permission in `User.orders` query (#9128) (521dfd639)
  - only staff with `manage orders` and can fetch customer orders
  - the customer can fetch his own orders, except drafts

### Other changes

- Fix failing `on_failure` export tasks method (#9160) (efab6db9d)
- Fix mutations breaks on partially invalid IDs (#9227) (e3b6df2eb)
- Fix voucher migrations (#9249) (3c565ba0c)
- List the missing permissions where possible (#9250) (f8df1aa0d)
- Invalidate stocks dataloader (#9188) (e2366a5e6)
- Override `graphene.JSONString` to have more meaningful message in error message (#9171) (2a0c5a71a)
- Small schema fixes (#9224) (932e64808)
- Support Braintree subaccounts (#9191) (035bf705c)
- Split checkout mutations into separate files (#9266) (1d37b0aa3)

# 3.1.1

- Drop product channel listings when removing last available variant (#9232) (b92d3b686)
- Handle product media deletion in a Celery task (#9187) (2b10fc236)
- Filter Customer/Order/Sale/Product/ProductVariant by datetime of last modification (#9137) (55a845c7b)
- Add support for hiding plugins (#9219) (bc9405307)
- Fix missing update of payment methods when using stored payment method (#9158) (ee4bf520b)
- Fix invalid paths in VCR cassettes (#9236) (f6c268d2e)
- Fix Razorpay comment to be inline with code (#9238) (de417af24)
- Remove `graphene-federation` dependency (#9184) (dd43364f7)

# 3.1.0

### Breaking changes

#### Plugins

- Don't run plugins when calculating checkout's total price for available shipping methods resolution - #9121 by @rafalp
  - Use either net or gross price depending on store configuration.

### Other changes

#### Saleor Apps

- Add API for webhook payloads and deliveries - #8227 by @jakubkuc
- Extend app by `AppExtension` - #7701 by @korycins
- Add webhooks for stock changes: `PRODUCT_VARIANT_OUT_OF_STOCK` and `PRODUCT_VARIANT_BACK_IN_STOCK` - #7590 by @mstrumeck
- Add `COLLECTION_CREATED`, `COLLECTION_UPDATED`, `COLLECTION_DELETED` events and webhooks - #8974 by @rafalp
- Add draft orders webhooks by @jakubkuc
- Add support for providing shipping methods by Saleor Apps - #7975 by @bogdal:
  - Add `SHIPPING_LIST_METHODS_FOR_CHECKOUT` sync webhook
- Add sales webhooks - #8157 @kuchichan
- Allow fetching unpublished pages by apps with manage pages permission - #9181 by @IKarbowiak

#### Metadata

- Add ability to use metadata mutations with tokens as an identifier for orders and checkouts - #8426 by @IKarbowiak

#### Attributes

- Introduce swatch attributes - #7261 by @IKarbowiak
- Add `variant_selection` to `ProductAttributeAssign` operations - #8235 by @kuchichan
- Refactor attributes validation - #8905 by @IKarbowiak
  - in create mutations: require all required attributes
  - in update mutations: do not require providing any attributes; when any attribute is given, validate provided values.

#### Other features and changes

- Add gift cards - #7827 by @IKarbowiak, @tomaszszymanski129
- Add Click & Collect - #7673 by @kuchichan
- Add fulfillment confirmation - #7675 by @tomaszszymanski129
- Make SKU an optional field on `ProductVariant` - #7633 by @rafalp
- Possibility to pass metadata in input of `checkoutPaymentCreate` - #8076 by @mateuszgrzyb
- Add `ExternalNotificationTrigger` mutation - #7821 by @mstrumeck
- Extend `accountRegister` mutation to consume first & last name - #8184 by @piotrgrundas
- Introduce sales/vouchers per product variant - #8064 by @kuchichan
- Batch loads in queries for Apollo Federation - #8273 by @rafalp
- Reserve stocks for checkouts - #7589 by @rafalp
- Add query complexity limit to GraphQL API - #8526 by @rafalp
- Add `quantity_limit_per_customer` field to ProductVariant #8405 by @kuchichan
- Make collections names non-unique - #8986 by @rafalp
- Add validation of unavailable products in the checkout. Mutations: `CheckoutShippingMethodUpdate`,
  `CheckoutAddPromoCode`, `CheckoutPaymentCreate` will raise a ValidationError when product in the checkout is
  unavailable - #8978 by @IKarbowiak
- Add `withChoices` flag for Attribute type - #7733 by @dexon44
- Update required permissions for attribute options - #9204 by @IKarbowiak
  - Product attribute options can be fetched by requestors with manage product types and attributes permission.
  - Page attribute options can be fetched by requestors with manage page types and attributes permission.
- Deprecate interface field `PaymentData.reuse_source` - #7988 by @mateuszgrzyb
- Deprecate `setup_future_usage` from `checkoutComplete.paymentData` input - will be removed in Saleor 4.0 - #7994 by @mateuszgrzyb
- Fix shipping address issue in `availableCollectionPoints` resolver for checkout - #8143 by @kuchichan
- Fix cursor-based pagination in products search - #8011 by @rafalp
- Fix crash when querying external shipping methods `translation` field - #8971 by @rafalp
- Fix crash when too long translation strings were passed to `translate` mutations - #8942 by @rafalp
- Raise ValidationError in `CheckoutAddPromoCode`, `CheckoutPaymentCreate` when product in the checkout is
  unavailable - #8978 by @IKarbowiak
- Remove `graphene-django` dependency - #9170 by @rafalp
- Fix disabled warehouses appearing as valid click and collect points when checkout contains only preorders - #9052 by @rafalp
- Fix failing `on_failure` export tasks method - #9160 by @IKarbowiak

# 3.0.0

### Breaking changes

#### Behavior

- Add multichannel - #6242 by @fowczarek @d-wysocki
- Add email interface as a plugin - #6301 by @korycins
- Add unconfirmed order editing - #6829 by @tomaszszymanski129
  - Removed mutations for draft order lines manipulation: `draftOrderLinesCreate`, `draftOrderLineDelete`, `draftOrderLineUpdate`
  - Added instead: `orderLinesCreate`, `orderLineDelete`, `orderLineUpdate` mutations instead.
  - Order events enums `DRAFT_ADDED_PRODUCTS` and `DRAFT_REMOVED_PRODUCTS` are now `ADDED_PRODUCTS` and `REMOVED_PRODUCTS`
- Remove resolving users location from GeoIP; drop `PaymentInput.billingAddress` input field - #6784 by @maarcingebala
- Always create new checkout in `checkoutCreate` mutation - #7318 by @IKarbowiak
  - deprecate `created` return field on `checkoutCreate` mutation
- Return empty values list for attribute without choices - #7394 by @fowczarek
  - `values` for attributes without choices from now are empty list.
  - attributes with choices - `DROPDOWN` and `MULTISELECT`
  - attributes without choices - `FILE`, `REFERENCE`, `NUMERIC` and `RICH_TEXT`
- Unify checkout identifier in checkout mutations and queries - #7511 by @IKarbowiak
- Propagate sale and voucher discounts over specific lines - #8793 by @korycins
  - Use a new interface for response received from plugins/pluginManager. Methods `calculate_checkout_line_unit_price`
    and `calculate_checkout_line_total` returns `TaxedPricesData` instead of `TaxedMoney`.
- Attach sale discount info to the line when adding variant to order - #8821 by @IKarbowiak
  - Use a new interface for the response received from plugins/pluginManager.
    Methods `calculate_order_line_unit` and `calculate_order_line_total` returns
    `OrderTaxedPricesData` instead of `TaxedMoney`.
  - Rename checkout interfaces: `CheckoutTaxedPricesData` instead of `TaxedPricesData`
    and `CheckoutPricesData` instead of `PricesData`
- Sign JWT tokens with RS256 instead of HS256 - #7990 by @korycins
- Add support for filtering available shipping methods by Saleor Apps - #8399 by @kczan, @stnatic
  - Introduce `ShippingMethodData` interface as a root object type for ShippingMethod object
- Limit number of user addresses - #9173 by @IKarbowiak

#### GraphQL Schema

- Drop deprecated meta mutations - #6422 by @maarcingebala
- Drop deprecated service accounts and webhooks API - #6431 by @maarcingebala
- Drop deprecated fields from the `ProductVariant` type: `quantity`, `quantityAllocated`, `stockQuantity`, `isAvailable` - #6436 by @maarcingebala
- Drop authorization keys API - #6631 by @maarcingebala
- Drop `type` field from `AttributeValue` type - #6710 by @IKarbowiak
- Drop deprecated `taxRate` field from `ProductType` - #6795 by @d-wysocki
- Drop deprecated queries and mutations - #7199 by @IKarbowiak
  - drop `url` field from `Category` type
  - drop `url` field from `Category` type
  - drop `url` field from `Product` type
  - drop `localized` fild from `Money` type
  - drop `permissions` field from `User` type
  - drop `navigation` field from `Shop` type
  - drop `isActive` from `AppInput`
  - drop `value` from `AttributeInput`
  - drop `customerId` from `checkoutCustomerAttach`
  - drop `stockAvailability` argument from `products` query
  - drop `created` and `status` arguments from `orders` query
  - drop `created` argument from `draftOrders` query
  - drop `productType` from `ProductFilter`
  - deprecate specific error fields `<TypeName>Errors`, typed `errors` fields and remove deprecation
- Drop top-level `checkoutLine` query from the schema with related resolver, use `checkout` query instead - #7623 by @dexon44
- Change error class in `CollectionBulkDelete` to `CollectionErrors` - #7061 by @d-wysocki
- Make quantity field on `StockInput` required - #7082 by @IKarbowiak
- Add description to shipping method - #7116 by @IKarbowiak
  - `ShippingMethod` was extended with `description` field.
  - `ShippingPriceInput` was extended with `description` field
  - Extended `shippingPriceUpdate`, `shippingPriceCreate` mutation to add/edit description
  - Input field in `shippingPriceTranslate` changed to `ShippingPriceTranslationInput`
- Split `ShippingMethod` into `ShippingMethod` and `ShippingMethodType` (#8399):
  - `ShippingMethod` is used to represent methods offered for checkouts and orders
  - `ShippingMethodType` is used to manage shipping method configurations in Saleor
  - Deprecate `availableShippingMethods` on `Order` and `Checkout`. Use `shippingMethods` and refer to the `active` field instead

#### Saleor Apps

- Drop `CHECKOUT_QUANTITY_CHANGED` webhook - #6797 by @d-wysocki
- Change the payload of the order webhook to handle discounts list - #6874 by @korycins:
  - added fields: `Order.discounts`, `OrderLine.unit_discount_amount`, `OrderLine.unit_discount_type`, `OrderLine.unit_discount_reason`,
  - removed fields: `Order.discount_amount`, `Order.discount_name`, `Order.translated_discount_name`
- Remove triggering a webhook event `PRODUCT_UPDATED` when calling `ProductVariantCreate` mutation. Use `PRODUCT_VARIANT_CREATED` instead - #6963 by @piotrgrundas
- Make `order` property of invoice webhook payload contain order instead of order lines - #7081 by @pdblaszczyk
  - Affected webhook events: `INVOICE_REQUESTED`, `INVOICE_SENT`, `INVOICE_DELETED`
- Added `CHECKOUT_FILTER_SHIPPING_METHODS`, `ORDER_FILTER_SHIPPING_METHODS` sync webhooks - #8399 by @kczan, @stnatic

#### Plugins

- Drop `apply_taxes_to_shipping_price_range` plugin hook - #6746 by @maarcingebala
- Refactor listing payment gateways - #7050 by @maarcingebala:
  - Breaking changes in plugin methods: removed `get_payment_gateway` and `get_payment_gateway_for_checkout`; instead `get_payment_gateways` was added.
- Improve checkout performance - introduce `CheckoutInfo` data class - #6958 by @IKarbowiak;
  - Introduced changes in plugin methods definitions in the following methods, the `checkout` parameter changed to `checkout_info`:
    - `calculate_checkout_total`
    - `calculate_checkout_subtotal`
    - `calculate_checkout_shipping`
    - `get_checkout_shipping_tax_rate`
    - `calculate_checkout_line_total`
    - `calculate_checkout_line_unit_price`
    - `get_checkout_line_tax_rate`
    - `preprocess_order_creation`
  - `preprocess_order_creation` was extend with `lines_info` parameter
- Fix Avalara caching - #7036 by @fowczarek:
  - Introduced changes in plugin methods definitions:
    - `calculate_checkout_line_total` was extended with `lines` parameter
    - `calculate_checkout_line_unit_price` was extended with `lines` parameter
    - `get_checkout_line_tax_rate` was extended with `lines` parameter
  - To get proper taxes we should always send the whole checkout to Avalara.
- Extend plugins manager to configure plugins for each plugins - #7198 by @korycins:
  - Introduce changes in API:
    - `paymentInitialize` - add `channel` parameter. Optional when only one channel exists.
    - `pluginUpdate` - add `channel` parameter.
    - `availablePaymentGateways` - add `channel` parameter.
    - `storedPaymentSources` - add `channel` parameter.
    - `requestPasswordReset` - add `channel` parameter.
    - `requestEmailChange` - add `channel` parameter.
    - `confirmEmailChange` - add `channel` parameter.
    - `accountRequestDeletion` - add `channel` parameter.
    - change structure of type `Plugin`:
      - add `globalConfiguration` field for storing configuration when a plugin is globally configured
      - add `channelConfigurations` field for storing plugin configuration for each channel
      - removed `configuration` field, use `globalConfiguration` and `channelConfigurations` instead
    - change structure of input `PluginFilterInput`:
      - add `statusInChannels` field
      - add `type` field
      - removed `active` field. Use `statusInChannels` instead
  - Change plugin webhook endpoint - #7332 by @korycins.
    - Use /plugins/channel/<channel_slug>/<plugin_id> for plugins with channel configuration
    - Use /plugins/global/<plugin_id> for plugins with global configuration
    - Remove /plugin/<plugin_id> endpoint
- Fix doubling price in checkout for products without tax - #7056 by @IKarbowiak:
  - Introduce changes in plugins method:
    - `calculate_checkout_subtotal` has been dropped from plugins;
    - for correct subtotal calculation, `calculate_checkout_line_total` must be set (manager method for calculating checkout subtotal uses `calculate_checkout_line_total` method)
- Deprecated Stripe plugin - will be removed in Saleor 4.0
  - rename `StripeGatewayPlugin` to `DeprecatedStripeGatewayPlugin`.
  - introduce new `StripeGatewayPlugin` plugin.

### Other changes

#### Features

- Migrate from Draft.js to Editor.js format - #6430, #6456 by @IKarbowiak
- Allow using `Bearer` as an authorization prefix - #6996 by @korycins
- Add product rating - #6284 by @korycins
- Add order confirmation - #6498 by @tomaszszymanski12
- Extend Vatlayer functionalities - #7101 by @korycins:
  - Allow users to enter a list of exceptions (country ISO codes) that will use the source country rather than the destination country for tax purposes.
  - Allow users to enter a list of countries for which no VAT will be added.
- Extend order with origin and original order values - #7326 by @IKarbowiak
- Allow impersonating user by an app/staff - #7754 by @korycins:
  - Add `customerId` to `checkoutCustomerAttach` mutation
  - Add new permission `IMPERSONATE_USER`
- Add possibility to apply a discount to order/order line with status `DRAFT` - #6930 by @korycins
- Implement database read replicas - #8516, #8751 by @fowczarek
- Propagate sale and voucher discounts over specific lines - #8793 by @korycins
  - The created order lines from checkout will now have fulfilled all undiscounted fields with a default price value
    (without any discounts).
  - Order line will now include a voucher discount (in the case when the voucher is for specific products or have a
    flag apply_once_per_order). In that case, `Order.discounts` will not have a relation to `OrderDiscount` object.
  - Webhook payload for `OrderLine` will now include two new fields, `sale_id` (graphql ID of applied sale) and
    `voucher_code` (code of the valid voucher applied to this line).
  - When any sale or voucher discount was applied, `line.discount_reason` will be fulfilled.
  - New interface for handling more data for prices: `PricesData` and `TaxedPricesData` used in checkout calculations
    and in plugins/pluginManager.
- Attach sale discount info to the line when adding variant to order - #8821 by @IKarbowiak
  - Rename checkout interfaces: `CheckoutTaxedPricesData` instead of `TaxedPricesData`
    and `CheckoutPricesData` instead of `PricesData`
  - New interface for handling more data for prices: `OrderTaxedPricesData` used in plugins/pluginManager.
- Add uploading video URLs to product gallery - #6838 by @GrzegorzDerdak
- Add generic `FileUpload` mutation - #6470 by @IKarbowiak

#### Metadata

- Allow passing metadata to `accountRegister` mutation - #7152 by @piotrgrundas
- Copy metadata fields when creating reissue - #7358 by @IKarbowiak
- Add metadata to shipping zones and shipping methods - #6340 by @maarcingebala
- Add metadata to menu and menu item - #6648 by @tomaszszymanski129
- Add metadata to warehouse - #6727 by @d-wysocki
- Added support for querying objects by metadata fields - #6683 by @LeOndaz, #7421 by @korycins
- Change metadata mutations to use token for order and checkout as an identifier - #8542 by @IKarbowiak
  - After changes, using the order `id` for changing order metadata is deprecated

#### Attributes

- Add rich text attribute input - #7059 by @piotrgrundas
- Support setting value for AttributeValue mutations - #7037 by @piotrgrundas
- Add boolean attributes - #7454 by @piotrgrundas
- Add date & date time attributes - #7500 by @piotrgrundas
- Add file attributes - #6568 by @IKarbowiak
- Add page reference attributes - #6624 by @IKarbowiak
- Add product reference attributes - #6711 by @IKarbowiak
- Add numeric attributes - #6790 by @IKarbowiak
- Add `withChoices` flag for Attribute type - #7733 by @CossackDex
- Return empty results when filtering by non-existing attribute - #7025 by @maarcingebala
- Add Page Types - #6261 by @IKarbowiak

#### Plugins

- Add interface for integrating the auth plugins - #6799 by @korycins
- Add Sendgrid plugin - #6793 by @korycins
- Trigger `checkout_updated` plugin method for checkout metadata mutations - #7392 by @maarcingebala

#### Saleor Apps

- Add synchronous payment webhooks - #7044 by @maarcingebala
- Add `CUSTOMER_UPDATED` webhook, add addresses field to customer `CUSTOMER_CREATED` webhook - #6898 by @piotrgrundas
- Add `PRODUCT_VARIANT_CREATED`, `PRODUCT_VARIANT_UPDATED`, `PRODUCT_VARIANT_DELETED` webhooks, fix attributes field for `PRODUCT_CREATED`, `PRODUCT_UPDATED` webhooks - #6963 by @piotrgrundas
- Trigger `PRODUCT_UPDATED` webhook for collections and categories mutations - #7051 by @d-wysocki
- Extend order webhook payload with fulfillment fields - #7364, #7347 by @korycins
  - fulfillments extended with:
    - `total_refund_amount`
    - `shipping_refund_amount`
    - `lines`
  - fulfillment lines extended with:
    - `total_price_net_amount`
    - `total_price_gross_amount`
    - `undiscounted_unit_price_net`
    - `undiscounted_unit_price_gross`
    - `unit_price_net`
- Extend order payload with undiscounted prices and add psp_reference to payment model - #7339 by @IKarbowiak
  - order payload extended with the following fields:
    - `undiscounted_total_net_amount`
    - `undiscounted_total_gross_amount`
    - `psp_reference` on `payment`
  - order lines extended with:
    - `undiscounted_unit_price_net_amount`
    - `undiscounted_unit_price_gross_amount`
    - `undiscounted_total_price_net_amount`
    - `undiscounted_total_price_gross_amount`
- Add `product_id`, `product_variant_id`, `attribute_id` and `page_id` when it is possible for `AttributeValue` translations webhook - #7783 by @fowczarek
- Add draft orders webhooks - #8102 by @jakubkuc
- Add page webhooks: `PAGE_CREATED`, `PAGE_UPDATED` and `PAGE_DELETED` - #6787 by @d-wysocki
- Add `PRODUCT_DELETED` webhook - #6794 by @d-wysocki
- Add `page_type_id` in translations webhook - #7825 by @fowczarek
- Fix failing account mutations for app - #7569 by @IKarbowiak
- Add app support for events - #7622 by @IKarbowiak
- Fix creating translations with app - #6804 by @krzysztofwolski
- Change the `app` query to return info about the currently authenticated app - #6928 by @d-wysocki
- Mark `X-` headers as deprecated and add headers without prefix. All deprecated headers will be removed in Saleor 4.0 - #8179 by @L3str4nge
  - X-Saleor-Event -> Saleor-Event
  - X-Saleor-Domain -> Saleor-Domain
  - X-Saleor-Signature -> Saleor-Signature
  - X-Saleor-HMAC-SHA256 -> Saleor-HMAC-SHA256

#### Other changes

- Add query contains only schema validation - #6827 by @fowczarek
- Add introspection caching - #6871 by @fowczarek
- Fix Sentry reporting - #6902 by @fowczarek
- Deprecate API fields `Order.discount`, `Order.discountName`, `Order.translatedDiscountName` - #6874 by @korycins
- Fix argument validation in page resolver - #6960 by @fowczarek
- Drop `data` field from checkout line model - #6961 by @fowczarek
- Fix `totalCount` on connection resolver without `first` or `last` - #6975 by @fowczarek
- Fix variant resolver on `DigitalContent` - #6983 by @fowczarek
- Fix resolver by id and slug for product and product variant - #6985 by @d-wysocki
- Add optional support for reporting resource limits via a stub field in `shop` - #6967 by @NyanKiyoshi
- Update checkout quantity when checkout lines are deleted - #7002 by @IKarbowiak
- Fix available shipping methods - return also weight methods without weight limits - #7021 by @IKarbowiak
- Validate discount value for percentage vouchers and sales - #7033 by @d-wysocki
- Add field `languageCode` to types: `AccountInput`, `AccountRegisterInput`, `CheckoutCreateInput`, `CustomerInput`, `Order`, `User`. Add field `languageCodeEnum` to `Order` type. Add new mutation `CheckoutLanguageCodeUpdate`. Deprecate field `Order.languageCode`. - #6609 by @korycins
- Extend `Transaction` type with gateway response and `Payment` type with filter - #7062 by @IKarbowiak
- Fix invalid tax rates for lines - #7058 by @IKarbowiak
- Allow seeing unconfirmed orders - #7072 by @IKarbowiak
- Raise `GraphQLError` when too big integer value is provided - #7076 by @IKarbowiak
- Do not update draft order addresses when user is changing - #7088 by @IKarbowiak
- Recalculate draft order when product/variant was deleted - #7085 by @d-wysocki
- Added validation for `DraftOrderCreate` with negative quantity line - #7085 by @d-wysocki
- Remove HTML tags from product `description_plaintext` - #7094 by @d-wysocki
- Fix failing product tasks when instances are removed - #7092 by @IKarbowiak
- Update GraphQL endpoint to only match exactly `/graphql/` without trailing characters - #7117 by @IKarbowiak
- Introduce `traced_resolver` decorator instead of Graphene middleware - #7159 by @tomaszszymanski129
- Fix failing export when exporting attribute without values - #7131 by @IKarbowiak
- Fix incorrect payment data for Klarna - #7150 by @IKarbowiak
- Drop deleted images from storage - #7129 by @IKarbowiak
- Fix export with empty assignment values - #7214 by @IKarbowiak
- Change exported file name - #7222 by @IKarbowiak
- Fix core sorting on related fields - #7195 by @tomaszszymanski129
- Use GraphQL IDs instead of database IDs in export - #7240 by @IKarbowiak
- Fix draft order tax mismatch - #7226 by @IKarbowiak
  - Introduce `calculate_order_line_total` plugin method
- Update core logging for better Celery tasks handling - #7251 by @tomaszszymanski129
- Raise `ValidationError` when refund cannot be performed - #7260 by @IKarbowiak
- Fix customer addresses missing after customer creation - #7327 by @tomaszszymanski129
- Fix invoice generation - #7376 by @tomaszszymanski129
- Allow defining only one field in translations - #7363 by @IKarbowiak
- Allow filtering pages by ids - #7393 by @IKarbowiak
- Fix validate `min_spent` on vouchers to use net or gross value depends on `settings.display_gross_prices` - #7408 by @d-wysocki
- Fix invoice generation - #7376 by tomaszszymanski129
- Add hash to uploading images #7453 by @IKarbowiak
- Add file format validation for uploaded images - #7447 by @IKarbowiak
- Fix attaching params for address form errors - #7485 by @IKarbowiak
- Update draft order validation - #7253 by @IKarbowiak
  - Extend Order type with errors: [OrderError!]! field
  - Create tasks for deleting order lines by deleting products or variants
- Fix doubled checkout total price for one line and zero shipping price - #7532 by @IKarbowiak
- Deprecate nested objects in `TranslatableContent` types - #7522 by @IKarbowiak
- Modify order of auth middleware calls - #7572 by @tomaszszymanski129
- Drop assigning cheapest shipping method in checkout - #7767 by @maarcingebala
- Deprecate `query` argument in `sales` and `vouchers` queries - #7806 by @maarcingebala
- Allow translating objects by translatable content ID - #7803 by @maarcingebala
- Configure a periodic task for removing empty allocations - #7885 by @fowczarek
- Fix missing transaction id in Braintree - #8110 by @fowczarek
- Fix GraphQL federation support - #7771 #8107 by @rafalp
- Fix cursor-based pagination in products search - #8011 #8211 by @rafalp
- Batch loads in queries for Apollo Federation - #8362 by @rafalp
- Add workaround for failing Avatax when line has price 0 - #8610 by @korycins
- Add option to set tax code for shipping in Avatax configuration view - #8596 by @korycins
- Fix Avalara tax fetching from cache - #8647 by @fowczarek
- Fix incorrect stock allocation - #8931 by @IKarbowiak
- Fix incorrect handling of unavailable products in checkout - #8978, #9119 by @IKarbowiak, @korycins
- Add draft orders webhooks - #8102 by @jakubkuc
- Handle `SameSite` cookie attribute in jwt refresh token middleware - #8209 by @jakubkuc
- Fix creating translations with app - #6804 by @krzysztofwolski
- Add possibility to provide external payment ID during the conversion draft order to order - #6320 by @korycins
- Add basic rating for `Products` - #6284 by @korycins
- Add metadata to shipping zones and shipping methods - #6340 by @maarcingebala
- Add Page Types - #6261 by @IKarbowiak
- Migrate draftjs content to editorjs format - #6430 by @IKarbowiak
- Add editorjs sanitizer - #6456 by @IKarbowiak
- Add generic FileUpload mutation - #6470 by @IKarbowiak
- Order confirmation backend - #6498 by @tomaszszymanski129
- Handle `SameSite` cookie attribute in JWT refresh token middleware - #8209 by @jakubkuc
- Add possibility to provide external payment ID during the conversion draft order to order - #6320 by @korycins9
- Fix password reset request - #6351 by @Manfred-Madelaine-pro, Ambroise and Pierre
- Refund products support - #6530 by @korycins
- Add possibility to exclude products from shipping method - #6506 by @korycins
- Add `Shop.availableShippingMethods` query - #6551 by @IKarbowiak
- Add delivery time to shipping method - #6564 by @IKarbowiak
- Shipping zone description - #6653 by @tomaszszymanski129
- Get tax rate from plugins - #6649 by @IKarbowiak
- Added support for querying user by email - #6632 @LeOndaz
- Add order shipping tax rate - #6678 by @IKarbowiak
- Deprecate field `descriptionJSON` from `Product`, `Category`, `Collection` and field `contentJSON` from `Page` - #6692 by @d-wysocki
- Fix products visibility - #6704 by @IKarbowiak
- Fix page `contentJson` field to return JSON - #6832 by @d-wysocki
- Add SearchRank to search product by name and description. New enum added to `ProductOrderField` - `RANK` - which returns results sorted by search rank - #6872 by @d-wysocki
- Allocate stocks for order lines in a bulk way - #6877 by @IKarbowiak
- Deallocate stocks for order lines in a bulk way - #6896 by @IKarbowiak
- Prevent negative available quantity - #6897 by @d-wysocki
- Add default sorting by rank for search products - #6936 by @d-wysocki
- Fix exporting product description to xlsx - #6959 by @IKarbowiak
- Add `Shop.version` field to query API version - #6980 by @maarcingebala
- Add new authorization header `Authorization-Bearer` - #6998 by @korycins
- Add field `paymentMethodType` to `Payment` object - #7073 by @korycins
- Unify Warehouse Address API - #7481 by @d-wysocki
  - deprecate `companyName` on `Warehouse` type
  - remove `companyName` on `WarehouseInput` type
  - remove `WarehouseAddressInput` on `WarehouseUpdateInput` and `WarehouseCreateInput`, and change it to `AddressInput`
- Fix passing incorrect customer email to payment gateways - #7486 by @korycins
- Add HTTP meta tag for Content-Security-Policy in GraphQL Playground - #7662 by @NyanKiyoshi
- Add additional validation for `from_global_id_or_error` function - #8780 by @CossackDex

# 2.11.1

- Add support for Apple Pay on the web - #6466 by @korycins

## 2.11.0

### Features

- Add products export - #5255 by @IKarbowiak
- Add external apps support - #5767 by @korycins
- Invoices backend - #5732 by @tomaszszymanski129
- Adyen drop-in integration - #5914 by @korycins, @IKarbowiak
- Add a callback view to plugins - #5884 by @korycins
- Support pushing webhook events to message queues - #5940 by @patrys, @korycins
- Send a confirmation email when the order is canceled or refunded - #6017
- No secure cookie in debug mode - #6082 by @patrys, @orzechdev
- Add searchable and available for purchase flags to product - #6060 by @IKarbowiak
- Add `TotalPrice` to `OrderLine` - #6068 @fowczarek
- Add `PRODUCT_UPDATED` webhook event - #6100 by @tomaszszymanski129
- Search orders by GraphQL payment ID - #6135 by @korycins
- Search orders by a custom key provided by payment gateway - #6135 by @korycins
- Add ability to set a default product variant - #6140 by @tomaszszymanski129
- Allow product variants to be sortable - #6138 by @tomaszszymanski129
- Allow fetching stocks for staff users only with `MANAGE_ORDERS` permissions - #6139 by @fowczarek
- Add filtering to `ProductVariants` query and option to fetch variant by SKU in `ProductVariant` query - #6190 by @fowczarek
- Add filtering by Product IDs to `products` query - #6224 by @GrzegorzDerdak
- Add `change_currency` command - #6016 by @maarcingebala
- Add dummy credit card payment - #5822 by @IKarbowiak
- Add custom implementation of UUID scalar - #5646 by @koradon
- Add `AppTokenVerify` mutation - #5716 by @korycins

### Breaking Changes

- Refactored JWT support. Requires handling of JWT token in the storefront (a case when the backend returns the exception about the invalid token). - #5734, #5816 by @korycins
- New logging setup will now output JSON logs in production mode for ease of feeding them into log collection systems like Logstash or CloudWatch Logs - #5699 by @patrys
- Deprecate `WebhookEventType.CHECKOUT_QUANTITY_CHANGED` - #5837 by @korycins
- Anonymize and update order and payment fields; drop `PaymentSecureConfirm` mutation, drop Payment type fields: `extraData`, `billingAddress`, `billingEmail`, drop `gatewayResponse` from `Transaction` type - #5926 by @IKarbowiak
- Switch the HTTP stack from WSGI to ASGI based on Uvicorn - #5960 by @patrys
- Add `MANAGE_PRODUCT_TYPES_AND_ATTRIBUTES` permission, which is now required to access all attributes and product types related mutations - #6219 by @IKarbowiak

### Fixes

- Fix payment fields in order payload for webhooks - #5862 by @korycins
- Fix specific product voucher in draft orders - #5727 by @fowczarek
- Explicit country assignment in default shipping zones - #5736 by @maarcingebala
- Drop `json_content` field from the `Menu` model - #5761 by @maarcingebala
- Strip warehouse name in mutations - #5766 by @koradon
- Add missing order events during checkout flow - #5684 by @koradon
- Update Google Merchant to get tax rate based by plugin manager - #5823 by @gabmartinez
- Allow unicode in slug fields - #5877 by @IKarbowiak
- Fix empty plugin object result after `PluginUpdate` mutation - #5968 by @gabmartinez
- Allow finishing checkout when price amount is 0 - #6064 by @IKarbowiak
- Fix incorrect tax calculation for Avatax - #6035 by @korycins
- Fix incorrect calculation of subtotal with active Avatax - #6035 by @korycins
- Fix incorrect assignment of tax code for Avatax - #6035 by @korycins
- Do not allow negative product price - #6091 by @IKarbowiak
- Handle None as attribute value - #6092 by @IKarbowiak
- Fix for calling `order_created` before the order was saved - #6095 by @korycins
- Update default decimal places - #6098 by @IKarbowiak
- Avoid assigning the same pictures twice to a variant - #6112 by @IKarbowiak
- Fix crashing system when Avalara is improperly configured - #6117 by @IKarbowiak
- Fix for failing finalising draft order - #6133 by @korycins
- Remove corresponding draft order lines when variant is removing - #6119 by @IKarbowiak
- Update required perms for apps management - #6173 by @IKarbowiak
- Raise an error for an empty key in metadata - #6176 by @IKarbowiak
- Add attributes to product error - #6181 by @IKarbowiak
- Allow to add product variant with 0 price to draft order - #6189 by @IKarbowiak
- Fix deleting product when default variant is deleted - #6186 by @IKarbowiak
- Fix get unpublished products, product variants and collection as app - #6194 by @fowczarek
- Set `OrderFulfillStockInput` fields as required - #6196 by @IKarbowiak
- Fix attribute filtering by categories and collections - #6214 by @fowczarek
- Fix `is_visible` when `publication_date` is today - #6225 by @korycins
- Fix filtering products by multiple attributes - #6215 by @GrzegorzDerdak
- Add attributes validation while creating/updating a product's variant - #6269 by @GrzegorzDerdak
- Add metadata to page model - #6292 by @dominik-zeglen
- Fix for unnecessary attributes validation while updating simple product - #6300 by @GrzegorzDerdak
- Include order line total price to webhook payload - #6354 by @korycins
- Fix for fulfilling an order when product quantity equals allocated quantity - #6333 by @GrzegorzDerdak
- Fix for the ability to filter products on collection - #6363 by @GrzegorzDerdak

## 2.10.2

- Add command to change currencies in the database - #5906 by @d-wysocki

## 2.10.1

- Fix multiplied stock quantity - #5675 by @fowczarek
- Fix invalid allocation after migration - #5678 by @fowczarek
- Fix order mutations as app - #5680 by @fowczarek
- Prevent creating checkout/draft order with unpublished product - #5676 by @d-wysocki

## 2.10.0

- OpenTracing support - #5188 by @tomaszszymanski129
- Account confirmation email - #5126 by @tomaszszymanski129
- Relocate `Checkout` and `CheckoutLine` methods into separate module and update checkout related plugins to use them - #4980 by @krzysztofwolski
- Fix problem with free shipping voucher - #4942 by @IKarbowiak
- Add sub-categories to random data - #4949 by @IKarbowiak
- Deprecate `localized` field in Money type - #4952 by @IKarbowiak
- Fix for shipping API not applying taxes - #4913 by @kswiatek92
- Query object translation with only `manage_translation` permission - #4914 by @fowczarek
- Add customer note to draft orders API - #4973 by @IKarbowiak
- Allow to delete category and leave products - #4970 by @IKarbowiak
- Remove thumbnail generation from migration - #3494 by @kswiatek92
- Rename 'shipping_date' field in fulfillment model to 'created' - #2433 by @kswiatek92
- Reduce number of queries for 'checkoutComplete' mutation - #4989 by @IKarbowiak
- Force PyTest to ignore the environment variable containing the Django settings module - #4992 by @NyanKiyoshi
- Extend JWT token payload with user information - #4987 by @salwator
- Optimize the queries for product list in the dashboard - #4995 by @IKarbowiak
- Drop dashboard 1.0 - #5000 by @IKarbowiak
- Fixed serialization error on weight fields when running `loaddata` and `dumpdb` - #5005 by @NyanKiyoshi
- Fixed JSON encoding error on Google Analytics reporting - #5004 by @NyanKiyoshi
- Create custom field to translation, use new translation types in translations query - #5007 by @fowczarek
- Take allocated stock into account in `StockAvailability` filter - #5019 by @simonbru
- Generate matching postal codes for US addresses - #5033 by @maarcingebala
- Update debug toolbar - #5032 by @IKarbowiak
- Allow staff member to receive notification about customers orders - #4993 by @kswiatek92
- Add user's global id to the JWT payload - #5039 by @salwator
- Make middleware path resolving lazy - #5041 by @NyanKiyoshi
- Generate slug on saving the attribute value - #5055 by @fowczarek
- Fix order status after order update - #5072 by @fowczarek
- Extend top-level connection resolvers with ability to sort results - #5018 by @fowczarek
- Drop storefront 1.0 - #5043 by @IKarbowiak
- Replace permissions strings with enums - #5038 by @kswiatek92
- Remove gateways forms and templates - #5075 by @IKarbowiak
- Add `Wishlist` models and GraphQL endpoints - #5021 by @derenio
- Remove deprecated code - #5107 by @IKarbowiak
- Fix voucher start date filtering - #5133 by @dominik-zeglen
- Search by sku in products query - #5117 by @fowczarek
- Send fulfillment update email - #5118 by @IKarbowiak
- Add address query - #5148 by @kswiatek92
- Add `checkout_quantity_changed` webhook - #5042 by @derenio
- Remove unnecessary `manage_orders` permission - #5142 by @kswiatek92
- Mutation to change the user email - #5076 by @kswiatek92
- Add MyPy checks - #5150 by @IKarbowiak
- Move extracting user or service account to utils - #5152 by @kswiatek92
- Deprecate order status/created arguments - #5076 by @kswiatek92
- Fix getting title field in page mutations #5160 by @maarcingebala
- Copy public and private metadata from the checkout to the order upon creation - #5165 by @dankolbman
- Add warehouses and stocks- #4986 by @szewczykmira
- Add permission groups - #5176, #5513 by @IKarbowiak
- Drop `gettext` occurrences - #5189 by @IKarbowiak
- Fix `product_created` webhook - #5187 by @dzkb
- Drop unused resolver `resolve_availability` - #5190 by @maarcingebala
- Fix permission for `checkoutCustomerAttach` mutation - #5192 by @maarcingebala
- Restrict access to user field - #5194 by @maarcingebala
- Unify permission for service account API client in test - #5197 by @fowczarek
- Add additional confirmation step to `checkoutComplete` mutation - #5179 by @salwator
- Allow sorting warehouses by name - #5211 by @dominik-zeglen
- Add anonymization to GraphQL's `webhookSamplePayload` endpoint - #5161 @derenio
- Add slug to `Warehouse`, `Product` and `ProductType` models - #5196 by @IKarbowiak
- Add mutation for assigning, unassigning shipping zones to warehouse - #5217 by @kswiatek92
- Fix passing addresses to `PaymentData` objects - #5223 by @maarcingebala
- Return `null` when querying `me` as an anonymous user - #5231 by @maarcingebala
- Added `PLAYGROUND_ENABLED` environment variable/setting to allow to enable the GraphQL playground when `DEBUG` is disabled - #5254 by @NyanKiyoshi
- Fix access to order query when request from service account - #5258 by @fowczarek
- Customer shouldn't be able to see draft orders by token - #5259 by @fowczarek
- Customer shouldn't be able to query checkout with another customer - #5268 by @fowczarek
- Added integration support of Jaeger Tracing - #5282 by @NyanKiyoshi
- Return `null` when querying `me` as an anonymous user - #5231 as @maarcingebala
- Add `fulfillment created` webhook - @szewczykmira
- Unify metadata API - #5178 by @fowczarek
- Add compiled versions of emails to the repository - #5260 by @tomaszszymanski129
- Add required prop to fields where applicable - #5293 by @dominik-zeglen
- Drop `get_absolute_url` methods - #5299 by @IKarbowiak
- Add `--force` flag to `cleardb` command - #5302 by @maarcingebala
- Require non-empty message in `orderAddNote` mutation - #5316 by @maarcingebala
- Stock management refactor - #5323 by @IKarbowiak
- Add discount error codes - #5348 by @IKarbowiak
- Add benchmarks to checkout mutations - #5339 by @fowczarek
- Add pagination tests - #5363 by @fowczarek
- Add ability to assign multiple warehouses in mutations to create/update a shipping zone - #5399 by @fowczarek
- Add filter by ids to the `warehouses` query - #5414 by @fowczarek
- Add shipping rate price validation - #5411 by @kswiatek92
- Remove unused settings and environment variables - #5420 by @maarcingebala
- Add product price validation - #5413 by @kswiatek92
- Add attribute validation to `attributeAssign` mutation - #5423 by @kswiatek92
- Add possibility to update/delete more than one item in metadata - #5446 by @koradon
- Check if image exists before validating - #5425 by @kswiatek92
- Fix warehouses query not working without id - #5441 by @koradon
- Add `accountErrors` to `CreateToken` mutation - #5437, #5465 by @koradon
- Raise `GraphQLError` if filter has invalid IDs - #5460 by @gabmartinez
- Use `AccountErrorCode.INVALID_CREDENTIALS` instead of `INVALID_PASSWORD` - #5495 by @koradon
- Add tests for pagination - #5468 by @koradon
- Add `Job` abstract model and interface - #5510 by @IKarbowiak
- Refactor implementation of allocation - #5445 by @fowczarek
- Fix `WeightScalar` - #5530 by @koradon
- Add `OrderFulfill` mutation - #5525 by @fowczarek
- Add "It Works" page - #5494 by @IKarbowiak and @dominik-zeglen
- Extend errors in `OrderFulfill` mutation - #5553 by @fowczarek
- Refactor `OrderCancel` mutation for multiple warehouses - #5554 by @fowczarek
- Add negative weight validation - #5564 by @fowczarek
- Add error when user pass empty object as address - #5585 by @fowczarek
- Fix payment creation without shipping method - #5444 by @d-wysocki
- Fix checkout and order flow with variant without inventory tracking - #5599 by @fowczarek
- Fixed JWT expired token being flagged as unhandled error rather than handled. - #5603 by @NyanKiyoshi
- Refactor read-only middleware - #5602 by @maarcingebala
- Fix availability for variants without inventory tracking - #5605 by @fowczarek
- Drop support for configuring Vatlayer plugin from settings file. - #5614 by @korycins
- Add ability to query category, collection or product by slug - #5574 by @koradon
- Add `quantityAvailable` field to `ProductVariant` type - #5628 by @fowczarek
- Use tags rather than time-based logs for information on requests - #5608 by @NyanKiyoshi

## 2.9.0

### API

- Add mutation to change customer's first name last name - #4489 by @fowczarek
- Add mutation to delete customer's account - #4494 by @fowczarek
- Add mutation to change customer's password - #4656 by @fowczarek
- Add ability to customize email sender address in emails sent by Saleor - #4820 by @NyanKiyoshi
- Add ability to filter attributes per global ID - #4640 by @NyanKiyoshi
- Add ability to search product types by value (through the name) - #4647 by @NyanKiyoshi
- Add queries and mutation for serving and saving the configuration of all plugins - #4576 by @korycins
- Add `redirectUrl` to staff and user create mutations - #4717 by @fowczarek
- Add error codes to mutations responses - #4676 by @Kwaidan00
- Add translations to countries in `shop` query - #4732 by @fowczarek
- Add support for sorting product by their attribute values through given attribute ID - #4740 by @NyanKiyoshi
- Add descriptions for queries and query arguments - #4758 by @maarcingebala
- Add support for Apollo Federation - #4825 by @salwator
- Add mutation to create multiple product variants at once - #4735 by @fowczarek
- Add default value to custom errors - #4797 by @fowczarek
- Extend `availablePaymentGateways` field with gateways' configuration data - #4774 by @salwator
- Change `AddressValidationRules` API - #4655 by @Kwaidan00
- Use search in a consistent way; add sort by product type name and publication status to `products` query. - #4715 by @fowczarek
- Unify `menuItemMove` mutation with other reordering mutations - #4734 by @NyanKiyoshi
- Don't create an order when the payment was unsuccessful - #4500 by @NyanKiyoshi
- Don't require shipping information in checkout for digital orders - #4573 by @NyanKiyoshi
- Drop `manage_users` permission from the `permissions` query - #4854 by @maarcingebala
- Deprecate `inCategory` and `inCollection` attributes filters in favor of `filter` argument - #4700 by @NyanKiyoshi & @khalibloo
- Remove `PaymentGatewayEnum` from the schema, as gateways now are dynamic plugins - #4756 by @salwator
- Require `manage_products` permission to query `costPrice` and `stockQuantity` fields - #4753 by @NyanKiyoshi
- Refactor account mutations - #4510, #4668 by @fowczarek
- Fix generating random avatars when updating staff accounts - #4521 by @maarcingebala
- Fix updating JSON menu representation in mutations - #4524 by @maarcingebala
- Fix setting variant's `priceOverride` and `costPrice` to `null` - #4754 by @NyanKiyoshi
- Fix fetching staff user without `manage_users` permission - #4835 by @fowczarek
- Ensure that a GraphQL query is a string - #4836 by @nix010
- Add ability to configure the password reset link - #4863 by @fowczarek
- Fixed a performance issue where Saleor would sometimes run huge, unneeded prefetches when resolving categories or collections - #5291 by @NyanKiyoshi
- uWSGI now forces the django application to directly load on startup instead of being lazy - #5357 by @NyanKiyoshi

### Core

- Add enterprise-grade attributes management - #4351 by @dominik-zeglen and @NyanKiyoshi
- Add extensions manager - #4497 by @korycins
- Add service accounts - backend support - #4689 by @korycins
- Add support for webhooks - #4731 by @korycins
- Migrate the attributes mapping from HStore to many-to-many relation - #4663 by @NyanKiyoshi
- Create general abstraction for object metadata - #4447 by @salwator
- Add metadata to `Order` and `Fulfillment` models - #4513, #4866 by @szewczykmira
- Migrate the tax calculations to plugins - #4497 by @korycins
- Rewrite payment gateways using plugin architecture - #4669 by @salwator
- Rewrite Stripe integration to use PaymentIntents API - #4606 by @salwator
- Refactor password recovery system - #4617 by @fowczarek
- Add functionality to sort products by their "minimal variant price" - #4416 by @derenio
- Add voucher's "once per customer" feature - #4442 by @fowczarek
- Add validations for minimum password length in settings - #4735 by @fowczarek
- Add form to configure payments in the dashboard - #4807 by @szewczykmira
- Change `unique_together` in `AttributeValue` - #4805 by @fowczarek
- Change max length of SKU to 255 characters - #4811 by @lex111
- Distinguish `OrderLine` product name and variant name - #4702 by @fowczarek
- Fix updating order status after automatic fulfillment of digital products - #4709 by @korycins
- Fix error when updating or creating a sale with missing required values - #4778 by @NyanKiyoshi
- Fix error filtering pages by URL in the dashboard 1.0 - #4776 by @NyanKiyoshi
- Fix display of the products tax rate in the details page of dashboard 1.0 - #4780 by @NyanKiyoshi
- Fix adding the same product into a collection multiple times - #4518 by @NyanKiyoshi
- Fix crash when placing an order when a customer happens to have the same address more than once - #4824 by @NyanKiyoshi
- Fix time zone based tests - #4468 by @fowczarek
- Fix serializing empty URLs as a string when creating menu items - #4616 by @maarcingebala
- The invalid IP address in HTTP requests now fallback to the requester's IP address. - #4597 by @NyanKiyoshi
- Fix product variant update with current attribute values - #4936 by @fowczarek
- Update checkout last field and add auto now fields to save with update_fields parameter - #5177 by @IKarbowiak

### Dashboard 2.0

- Allow selecting the number of rows displayed in dashboard's list views - #4414 by @benekex2
- Add ability to toggle visible columns in product list - #4608 by @dominik-zeglen
- Add voucher settings - #4556 by @benekex2
- Contrast improvements - #4508 by @benekex2
- Display menu item form errors - #4551 by @dominik-zeglen
- Do not allow random IDs to appear in snapshots - #4495 by @dominik-zeglen
- Input UI changes - #4542 by @benekex2
- Implement new menu design - #4476 by @benekex2
- Refetch attribute list after closing modal - #4615 by @dominik-zeglen
- Add config for Testcafe - #4553 by @dominik-zeglen
- Fix product type taxes select - #4453 by @benekex2
- Fix form reloading - #4467 by @dominik-zeglen
- Fix voucher limit value when checkbox unchecked - #4456 by @benekex2
- Fix searches and pickers - #4487 by @dominik-zeglen
- Fix dashboard menu styles - #4491 by @benekex2
- Fix menu responsiveness - #4511 by @benekex2
- Fix loosing focus while typing in the product description field - #4549 by @dominik-zeglen
- Fix MUI warnings - #4588 by @dominik-zeglen
- Fix bulk action checkboxes - #4618 by @dominik-zeglen
- Fix rendering user avatar when it's empty #4546 by @maarcingebala
- Remove Dashboard 2.0 files form Saleor repository - #4631 by @dominik-zeglen
- Fix CreateToken mutation to use NonNull on errors field #5415 by @gabmartinez

### Other notable changes

- Replace Pipenv with Poetry - #3894 by @michaljelonek
- Upgrade `django-prices` to v2.1 - #4639 by @NyanKiyoshi
- Disable reports from uWSGI about broken pipe and write errors from disconnected clients - #4596 by @NyanKiyoshi
- Fix the random failures of `populatedb` trying to create users with an existing email - #4769 by @NyanKiyoshi
- Enforce `pydocstyle` for Python docstrings over the project - #4562 by @NyanKiyoshi
- Move Django Debug Toolbar to dev requirements - #4454 by @derenio
- Change license for artwork to CC-BY 4.0
- New translations:
  - Greek

## 2.8.0

### Core

- Avatax backend support - #4310 by @korycins
- Add ability to store used payment sources in gateways (first implemented in Braintree) - #4195 by @salwator
- Add ability to specify a minimal quantity of checkout items for a voucher - #4427 by @fowczarek
- Change the type of start and end date fields from Date to DateTime - #4293 by @fowczarek
- Revert the custom dynamic middlewares - #4452 by @NyanKiyoshi

### Dashboard 2.0

- UX improvements in Vouchers section - #4362 by @benekex2
- Add company address configuration - #4432 by @benekex2
- Require name when saving a custom list filter - #4269 by @benekex2
- Use `esModuleInterop` flag in `tsconfig.json` to simplify imports - #4372 by @dominik-zeglen
- Use hooks instead of a class component in forms - #4374 by @dominik-zeglen
- Drop CSRF token header from API client - #4357 by @dominik-zeglen
- Fix various bugs in the product section - #4429 by @dominik-zeglen

### Other notable changes

- Fix error when creating a checkout with voucher code - #4292 by @NyanKiyoshi
- Fix error when users enter an invalid phone number in an address - #4404 by @NyanKiyoshi
- Fix error when adding a note to an anonymous order - #4319 by @NyanKiyoshi
- Fix gift card duplication error in the `populatedb` script - #4336 by @fowczarek
- Fix vouchers apply once per order - #4339 by @fowczarek
- Fix discount tests failing at random - #4401 by @korycins
- Add `SPECIFIC_PRODUCT` type to `VoucherType` - #4344 by @fowczarek
- New translations:
  - Icelandic
- Refactored the backend side of `checkoutCreate` to improve performances and prevent side effects over the user's checkout if the checkout creation was to fail. - #4367 by @NyanKiyoshi
- Refactored the logic of cleaning the checkout shipping method over the API, so users do not lose the shipping method when updating their checkout. If the shipping method becomes invalid, it will be replaced by the cheapest available. - #4367 by @NyanKiyoshi & @szewczykmira
- Refactored process of getting available shipping methods to make it easier to understand and prevent human-made errors. - #4367 by @NyanKiyoshi
- Moved 3D secure option to Braintree plugin configuration and update config structure mechanism - #4751 by @salwator

## 2.7.0

### API

- Create order only when payment is successful - #4154 by @NyanKiyoshi
- Order Events containing order lines or fulfillment lines now return the line object in the GraphQL API - #4114 by @NyanKiyoshi
- GraphQL now prints exceptions to stderr as well as returning them or not - #4148 by @NyanKiyoshi
- Refactored API resolvers to static methods with root typing - #4155 by @NyanKiyoshi
- Add phone validation in the GraphQL API to handle the library upgrade - #4156 by @NyanKiyoshi

### Core

- Add basic Gift Cards support in the backend - #4025 by @fowczarek
- Add the ability to sort products within a collection - #4123 by @NyanKiyoshi
- Implement customer events - #4094 by @NyanKiyoshi
- Merge "authorize" and "capture" operations - #4098 by @korycins, @NyanKiyoshi
- Separate the Django middlewares from the GraphQL API middlewares - #4102 by @NyanKiyoshi, #4186 by @cmiacz

### Dashboard 2.0

- Add navigation section - #4012 by @dominik-zeglen
- Add filtering on product list - #4193 by @dominik-zeglen
- Add filtering on orders list - #4237 by @dominik-zeglen
- Change input style and improve Storybook stories - #4115 by @dominik-zeglen
- Migrate deprecated fields in Dashboard 2.0 - #4121 by @benekex2
- Add multiple select checkbox - #4133, #4146 by @benekex2
- Rename menu items in Dashboard 2.0 - #4172 by @benekex2
- Category delete modal improvements - #4171 by @benekex2
- Close modals on click outside - #4236 - by @benekex2
- Use date localize hook in translations - #4202 by @dominik-zeglen
- Unify search API - #4200 by @dominik-zeglen
- Default default PAGINATE_BY - #4238 by @dominik-zeglen
- Create generic filtering interface - #4221 by @dominik-zeglen
- Add default state to rich text editor = #4281 by @dominik-zeglen
- Fix translation discard button - #4109 by @benekex2
- Fix draftail options and icons - #4132 by @benekex2
- Fix typos and messages in Dashboard 2.0 - #4168 by @benekex2
- Fix view all orders button - #4173 by @benekex2
- Fix visibility card view - #4198 by @benekex2
- Fix query refetch after selecting an object in list - #4272 by @dominik-zeglen
- Fix image selection in variants - #4270 by @benekex2
- Fix collection search - #4267 by @dominik-zeglen
- Fix quantity height in draft order edit - #4273 by @benekex2
- Fix checkbox clickable area size - #4280 by @dominik-zeglen
- Fix breaking object selection in menu section - #4282 by @dominik-zeglen
- Reset selected items when tab switch - #4268 by @benekex2

### Other notable changes

- Add support for Google Cloud Storage - #4127 by @chetabahana
- Adding a nonexistent variant to checkout no longer crashes - #4166 by @NyanKiyoshi
- Disable storage of Celery results - #4169 by @NyanKiyoshi
- Disable polling in Playground - #4188 by @maarcingebala
- Cleanup code for updated function names and unused argument - #4090 by @jxltom
- Users can now add multiple "Add to Cart" forms in a single page - #4165 by @NyanKiyoshi
- Fix incorrect argument in `get_client_token` in Braintree integration - #4182 by @maarcingebala
- Fix resolving attribute values when transforming them to HStore - #4161 by @maarcingebala
- Fix wrong calculation of subtotal in cart page - #4145 by @korycins
- Fix margin calculations when product/variant price is set to zero - #4170 by @MahmoudRizk
- Fix applying discounts in checkout's subtotal calculation in API - #4192 by @maarcingebala
- Fix GATEWAYS_ENUM to always contain all implemented payment gateways - #4108 by @koradon

## 2.6.0

### API

- Add unified filtering interface in resolvers - #3952, #4078 by @korycins
- Add mutations for bulk actions - #3935, #3954, #3967, #3969, #3970 by @akjanik
- Add mutation for reordering menu items - #3958 by @NyanKiyoshi
- Optimize queries for single nodes - #3968 @NyanKiyoshi
- Refactor error handling in mutations #3891 by @maarcingebala & @akjanik
- Specify mutation permissions through Meta classes - #3980 by @NyanKiyoshi
- Unify pricing access in products and variants - #3948 by @NyanKiyoshi
- Use only_fields instead of exclude_fields in type definitions - #3940 by @michaljelonek
- Prefetch collections when getting sales of a bunch of products - #3961 by @NyanKiyoshi
- Remove unnecessary dedents from GraphQL schema so new Playground can work - #4045 by @salwator
- Restrict resolving payment by ID - #4009 @NyanKiyoshi
- Require `checkoutId` for updating checkout's shipping and billing address - #4074 by @jxltom
- Handle errors in `TokenVerify` mutation - #3981 by @fowczarek
- Unify argument names in types and resolvers - #3942 by @NyanKiyoshi

### Core

- Use Black as the default code formatting tool - #3852 by @krzysztofwolski and @NyanKiyoshi
- Dropped Python 3.5 support - #4028 by @korycins
- Rename Cart to Checkout - #3963 by @michaljelonek
- Use data classes to exchange data with payment gateways - #4028 by @korycins
- Refactor order events - #4018 by @NyanKiyoshi

### Dashboard 2.0

- Add bulk actions - #3955 by @dominik-zeglen
- Add user avatar management - #4030 by @benekex2
- Add navigation drawer support on mobile devices - #3839 by @benekex2
- Fix rendering validation errors in product form - #4024 by @benekex2
- Move dialog windows to query string rather than router paths - #3953 by @dominik-zeglen
- Update order events types - #4089 by @jxltom
- Code cleanup by replacing render props with react hooks - #4010 by @dominik-zeglen

### Other notable changes

- Add setting to enable Django Debug Toolbar - #3983 by @koradon
- Use newest GraphQL Playground - #3971 by @salwator
- Ensure adding to quantities in the checkout is respecting the limits - #4005 by @NyanKiyoshi
- Fix country area choices - #4008 by @fowczarek
- Fix price_range_as_dict function - #3999 by @zodiacfireworks
- Fix the product listing not showing in the voucher when there were products selected - #4062 by @NyanKiyoshi
- Fix crash in Dashboard 1.0 when updating an order address's phone number - #4061 by @NyanKiyoshi
- Reduce the time of tests execution by using dummy password hasher - #4083 by @korycins
- Set up explicit **hash** function - #3979 by @akjanik
- Unit tests use none as media root - #3975 by @korycins
- Update file field styles with materializecss template filter - #3998 by @zodiacfireworks
- New translations:
  - Albanian
  - Colombian Spanish
  - Lithuanian

## 2.5.0

### API

- Add query to fetch draft orders - #3809 by @michaljelonek
- Add bulk delete mutations - #3838 by @michaljelonek
- Add `languageCode` enum to API - #3819 by @michaljelonek, #3854 by @jxltom
- Duplicate address instances in checkout mutations - #3866 by @pawelzar
- Restrict access to `orders` query for unauthorized users - #3861 by @pawelzar
- Support setting address as default in address mutations - #3787 by @jxltom
- Fix phone number validation in GraphQL when country prefix not given - #3905 by @patrys
- Report pretty stack traces in DEBUG mode - #3918 by @patrys

### Core

- Drop support for Django 2.1 and Django 1.11 (previous LTS) - #3929 by @patrys
- Fulfillment of digital products - #3868 by @korycins
- Introduce avatars for staff accounts - #3878 by @pawelzar
- Refactor the account avatars path from a relative to absolute - #3938 by @NyanKiyoshi

### Dashboard 2.0

- Add translations section - #3884 by @dominik-zeglen
- Add light/dark theme - #3856 by @dominik-zeglen
- Add customer's address book view - #3826 by @dominik-zeglen
- Add "Add variant" button on the variant details page = #3914 by @dominik-zeglen
- Add back arrows in "Configure" subsections - #3917 by @dominik-zeglen
- Display avatars in staff views - #3922 by @dominik-zeglen
- Prevent user from changing his own status and permissions - #3922 by @dominik-zeglen
- Fix crashing product create view - #3837, #3910 by @dominik-zeglen
- Fix layout in staff members details page - #3857 by @dominik-zeglen
- Fix unfocusing rich text editor - #3902 by @dominik-zeglen
- Improve accessibility - #3856 by @dominik-zeglen

### Other notable changes

- Improve user and staff management in dashboard 1.0 - #3781 by @jxltom
- Fix default product tax rate in Dashboard 1.0 - #3880 by @pawelzar
- Fix logo in docs - #3928 by @michaljelonek
- Fix name of logo file - #3867 by @jxltom
- Fix variants for juices in example data - #3926 by @michaljelonek
- Fix alignment of the cart dropdown on new bootstrap version - #3937 by @NyanKiyoshi
- Refactor the account avatars path from a relative to absolute - #3938 by @NyanKiyoshi
- New translations:
  - Armenian
  - Portuguese
  - Swahili
  - Thai

## 2.4.0

### API

- Add model translations support in GraphQL API - #3789 by @michaljelonek
- Add mutations to manage addresses for authenticated customers - #3772 by @Kwaidan00, @maarcingebala
- Add mutation to apply vouchers in checkout - #3739 by @Kwaidan00
- Add thumbnail field to `OrderLine` type - #3737 by @michaljelonek
- Add a query to fetch order by token - #3740 by @michaljelonek
- Add city choices and city area type to address validator API - #3788 by @jxltom
- Fix access to unpublished objects in API - #3724 by @Kwaidan00
- Fix bug where errors are not returned when creating fulfillment with a non-existent order line - #3777 by @jxltom
- Fix `productCreate` mutation when no product type was provided - #3804 by @michaljelonek
- Enable database search in products query - #3736 by @michaljelonek
- Use authenticated user's email as default email in creating checkout - #3726 by @jxltom
- Generate voucher code if it wasn't provided in mutation - #3717 by @Kwaidan00
- Improve limitation of vouchers by country - #3707 by @michaljelonek
- Only include canceled fulfillments for staff in fulfillment API - #3778 by @jxltom
- Support setting address as when creating customer address #3782 by @jxltom
- Fix generating slug from title - #3816 by @maarcingebala
- Add `variant` field to `OrderLine` type - #3820 by @maarcingebala

### Core

- Add JSON fields to store rich-text content - #3756 by @michaljelonek
- Add function to recalculate total order weight - #3755 by @Kwaidan00, @maarcingebala
- Unify cart creation logic in API and Django views - #3761, #3790 by @maarcingebala
- Unify payment creation logic in API and Django views - #3715 by @maarcingebala
- Support partially charged and refunded payments - #3735 by @jxltom
- Support partial fulfillment of ordered items - #3754 by @jxltom
- Fix applying discounts when a sale has no end date - #3595 by @cprinos

### Dashboard 2.0

- Add "Discounts" section - #3654 by @dominik-zeglen
- Add "Pages" section; introduce Draftail WYSIWYG editor - #3751 by @dominik-zeglen
- Add "Shipping Methods" section - #3770 by @dominik-zeglen
- Add support for date and datetime components - #3708 by @dominik-zeglen
- Restyle app layout - #3811 by @dominik-zeglen

### Other notable changes

- Unify model field names related to models' public access - `publication_date` and `is_published` - #3706 by @michaljelonek
- Improve filter orders by payment status - #3749 @jxltom
- Refactor translations in emails - #3701 by @Kwaidan00
- Use exact image versions in docker-compose - #3742 by @ashishnitinpatil
- Sort order payment and history in descending order - #3747 by @jxltom
- Disable style-loader in dev mode - #3720 by @jxltom
- Add ordering to shipping method - #3806 by @michaljelonek
- Add missing type definition for dashboard 2.0 - #3776 by @jxltom
- Add header and footer for checkout success pages #3752 by @jxltom
- Add instructions for using local assets in Docker - #3723 by @michaljelonek
- Update S3 deployment documentation to include CORS configuration note - #3743 by @NyanKiyoshi
- Fix missing migrations for is_published field of product and page model - #3757 by @jxltom
- Fix problem with l10n in Braintree payment gateway template - #3691 by @Kwaidan00
- Fix bug where payment is not filtered from active ones when creating payment - #3732 by @jxltom
- Fix incorrect cart badge location - #3786 by @jxltom
- Fix storefront styles after bootstrap is updated to 4.3.1 - #3753 by @jxltom
- Fix logo size in different browser and devices with different sizes - #3722 by @jxltom
- Rename dumpdata file `db.json` to `populatedb_data.json` - #3810 by @maarcingebala
- Prefetch collections for product availability - #3813 by @michaljelonek
- Bump django-graphql-jwt - #3814 by @michaljelonek
- Fix generating slug from title - #3816 by @maarcingebala
- New translations:
  - Estonian
  - Indonesian

## 2.3.1

- Fix access to private variant fields in API - #3773 by maarcingebala
- Limit access of quantity and allocated quantity to staff in GraphQL API #3780 by @jxltom

## 2.3.0

### API

- Return user's last checkout in the `User` type - #3578 by @fowczarek
- Automatically assign checkout to the logged in user - #3587 by @fowczarek
- Expose `chargeTaxesOnShipping` field in the `Shop` type - #3603 by @fowczarek
- Expose list of enabled payment gateways - #3639 by @fowczarek
- Validate uploaded files in a unified way - #3633 by @fowczarek
- Add mutation to trigger fetching tax rates - #3622 by @fowczarek
- Use USERNAME_FIELD instead of hard-code email field when resolving user - #3577 by @jxltom
- Require variant and quantity fields in `CheckoutLineInput` type - #3592 by @jxltom
- Preserve order of nodes in `get_nodes_or_error` function - #3632 by @jxltom
- Add list mutations for `Voucher` and `Sale` models - #3669 by @michaljelonek
- Use proper type for countries in `Voucher` type - #3664 by @michaljelonek
- Require email in when creating checkout in API - #3667 by @michaljelonek
- Unify returning errors in the `tokenCreate` mutation - #3666 by @michaljelonek
- Use `Date` field in Sale/Voucher inputs - #3672 by @michaljelonek
- Refactor checkout mutations - #3610 by @fowczarek
- Refactor `clean_instance`, so it does not returns errors anymore - #3597 by @akjanik
- Handle GraphqQL syntax errors - #3576 by @jxltom

### Core

- Refactor payments architecture - #3519 by @michaljelonek
- Improve Docker and `docker-compose` configuration - #3657 by @michaljelonek
- Allow setting payment status manually for dummy gateway in Storefront 1.0 - #3648 by @jxltom
- Infer default transaction kind from operation type - #3646 by @jxltom
- Get correct payment status for order without any payments - #3605 by @jxltom
- Add default ordering by `id` for `CartLine` model - #3593 by @jxltom
- Fix "set password" email sent to customer created in the dashboard - #3688 by @Kwaidan00

### Dashboard 2.0

- ️Add taxes section - #3622 by @dominik-zeglen
- Add drag'n'drop image upload - #3611 by @dominik-zeglen
- Unify grid handling - #3520 by @dominik-zeglen
- Add component generator - #3670 by @dominik-zeglen
- Throw Typescript errors while snapshotting - #3611 by @dominik-zeglen
- Simplify mutation's error checking - #3589 by @dominik-zeglen
- Fix order cancelling - #3624 by @dominik-zeglen
- Fix logo placement - #3602 by @dominik-zeglen

### Other notable changes

- Register Celery task for updating exchange rates - #3599 by @jxltom
- Fix handling different attributes with the same slug - #3626 by @jxltom
- Add missing migrations for tax rate choices - #3629 by @jxltom
- Fix `TypeError` on calling `get_client_token` - #3660 by @michaljelonek
- Make shipping required as default when creating product types - #3655 by @jxltom
- Display payment status on customer's account page in Storefront 1.0 - #3637 by @jxltom
- Make order fields sequence in Dashboard 1.0 same as in Dashboard 2.0 - #3606 by @jxltom
- Fix returning products for homepage for the currently viewing user - #3598 by @jxltom
- Allow filtering payments by status in Dashboard 1.0 - #3608 by @jxltom
- Fix typo in the definition of order status - #3649 by @jxltom
- Add margin for order notes section - #3650 by @jxltom
- Fix logo position - #3609, #3616 by @jxltom
- Storefront visual improvements - #3696 by @piotrgrundas
- Fix product list price filter - #3697 by @Kwaidan00
- Redirect to success page after successful payment - #3693 by @Kwaidan00

## 2.2.0

### API

- Use `PermissionEnum` as input parameter type for `permissions` field - #3434 by @maarcingebala
- Add "authorize" and "charge" mutations for payments - #3426 by @jxltom
- Add alt text to product thumbnails and background images of collections and categories - #3429 by @fowczarek
- Fix passing decimal arguments = #3457 by @fowczarek
- Allow sorting products by the update date - #3470 by @jxltom
- Validate and clear the shipping method in draft order mutations - #3472 by @fowczarek
- Change tax rate field to choice field - #3478 by @fowczarek
- Allow filtering attributes by collections - #3508 by @maarcingebala
- Resolve to `None` when empty object ID was passed as mutation argument - #3497 by @maarcingebala
- Change `errors` field type from [Error] to [Error!] - #3489 by @fowczarek
- Support creating default variant for product types that don't use multiple variants - #3505 by @fowczarek
- Validate SKU when creating a default variant - #3555 by @fowczarek
- Extract enums to separate files - #3523 by @maarcingebala

### Core

- Add Stripe payment gateway - #3408 by @jxltom
- Add `first_name` and `last_name` fields to the `User` model - #3101 by @fowczarek
- Improve several payment validations - #3418 by @jxltom
- Optimize payments related database queries - #3455 by @jxltom
- Add publication date to collections - #3369 by @k-brk
- Fix hard-coded site name in order PDFs - #3526 by @NyanKiyoshi
- Update favicons to the new style - #3483 by @dominik-zeglen
- Fix migrations for default currency - #3235 by @bykof
- Remove Elasticsearch from `docker-compose.yml` - #3482 by @maarcingebala
- Resort imports in tests - #3471 by @jxltom
- Fix the no shipping orders payment crash on Stripe - #3550 by @NyanKiyoshi
- Bump backend dependencies - #3557 by @maarcingebala. This PR removes security issue CVE-2019-3498 which was present in Django 2.1.4. Saleor however wasn't vulnerable to this issue as it doesn't use the affected `django.views.defaults.page_not_found()` view.
- Generate random data using the default currency - #3512 by @stephenmoloney
- New translations:
  - Catalan
  - Serbian

### Dashboard 2.0

- Restyle product selection dialogs - #3499 by @dominik-zeglen, @maarcingebala
- Fix minor visual bugs in Dashboard 2.0 - #3433 by @dominik-zeglen
- Display warning if order draft has missing data - #3431 by @dominik-zeglen
- Add description field to collections - #3435 by @dominik-zeglen
- Add query batching - #3443 by @dominik-zeglen
- Use autocomplete fields in country selection - #3443 by @dominik-zeglen
- Add alt text to categories and collections - #3461 by @dominik-zeglen
- Use first and last name of a customer or staff member in UI - #3247 by @Bonifacy1, @dominik-zeglen
- Show error page if an object was not found - #3463 by @dominik-zeglen
- Fix simple product's inventory data saving bug - #3474 by @dominik-zeglen
- Replace `thumbnailUrl` with `thumbnail { url }` - #3484 by @dominik-zeglen
- Change "Feature on Homepage" switch behavior - #3481 by @dominik-zeglen
- Expand payment section in order view - #3502 by @dominik-zeglen
- Change TypeScript loader to speed up the build process - #3545 by @patrys

### Bugfixes

- Do not show `Pay For Order` if order is partly paid since partial payment is not supported - #3398 by @jxltom
- Fix attribute filters in the products category view - #3535 by @fowczarek
- Fix storybook dependencies conflict - #3544 by @dominik-zeglen

## 2.1.0

### API

- Change selected connection fields to lists - #3307 by @fowczarek
- Require pagination in connections - #3352 by @maarcingebala
- Replace Graphene view with a custom one - #3263 by @patrys
- Change `sortBy` parameter to use enum type - #3345 by @fowczarek
- Add `me` query to fetch data of a logged-in user - #3202, #3316 by @fowczarek
- Add `canFinalize` field to the Order type - #3356 by @fowczarek
- Extract resolvers and mutations to separate files - #3248 by @fowczarek
- Add VAT tax rates field to country - #3392 by @michaljelonek
- Allow creating orders without users - #3396 by @fowczarek

### Core

- Add Razorpay payment gatway - #3205 by @NyanKiyoshi
- Use standard tax rate as a default tax rate value - #3340 by @fowczarek
- Add description field to the Collection model - #3275 by @fowczarek
- Enforce the POST method on VAT rates fetching - #3337 by @NyanKiyoshi
- Generate thumbnails for category/collection background images - #3270 by @NyanKiyoshi
- Add warm-up support in product image creation mutation - #3276 by @NyanKiyoshi
- Fix error in the `populatedb` script when running it not from the project root - #3272 by @NyanKiyoshi
- Make Webpack rebuilds fast - #3290 by @patrys
- Skip installing Chromium to make deployment faster - #3227 by @jxltom
- Add default test runner - #3258 by @jxltom
- Add Transifex client to Pipfile - #3321 by @jxltom
- Remove additional pytest arguments in tox - #3338 by @jxltom
- Remove test warnings - #3339 by @jxltom
- Remove runtime warning when product has discount - #3310 by @jxltom
- Remove `django-graphene-jwt` warnings - #3228 by @jxltom
- Disable deprecated warnings - #3229 by @jxltom
- Add `AWS_S3_ENDPOINT_URL` setting to support DigitalOcean spaces. - #3281 by @hairychris
- Add `.gitattributes` file to hide diffs for generated files on Github - #3055 by @NyanKiyoshi
- Add database sequence reset to `populatedb` - #3406 by @michaljelonek
- Get authorized amount from succeeded auth transactions - #3417 by @jxltom
- Resort imports by `isort` - #3412 by @jxltom

### Dashboard 2.0

- Add confirmation modal when leaving view with unsaved changes - #3375 by @dominik-zeglen
- Add dialog loading and error states - #3359 by @dominik-zeglen
- Split paths and urls - #3350 by @dominik-zeglen
- Derive state from props in forms - #3360 by @dominik-zeglen
- Apply debounce to autocomplete fields - #3351 by @dominik-zeglen
- Use Apollo signatures - #3353 by @dominik-zeglen
- Add order note field in the order details view - #3346 by @dominik-zeglen
- Add app-wide progress bar - #3312 by @dominik-zeglen
- Ensure that all queries are built on top of TypedQuery - #3309 by @dominik-zeglen
- Close modal windows automatically - #3296 by @dominik-zeglen
- Move URLs to separate files - #3295 by @dominik-zeglen
- Add basic filters for products and orders list - #3237 by @Bonifacy1
- Fetch default currency from API - #3280 by @dominik-zeglen
- Add `displayName` property to components - #3238 by @Bonifacy1
- Add window titles - #3279 by @dominik-zeglen
- Add paginator component - #3265 by @dominik-zeglen
- Update Material UI to 3.6 - #3387 by @patrys
- Upgrade React, Apollo, Webpack and Babel - #3393 by @patrys
- Add pagination for required connections - #3411 by @dominik-zeglen

### Bugfixes

- Fix language codes - #3311 by @jxltom
- Fix resolving empty attributes list - #3293 by @maarcingebala
- Fix range filters not being applied - #3385 by @michaljelonek
- Remove timeout for updating image height - #3344 by @jxltom
- Return error if checkout was not found - #3289 by @maarcingebala
- Solve an auto-resize conflict between Materialize and medium-editor - #3367 by @adonig
- Fix calls to `ngettext_lazy` - #3380 by @patrys
- Filter preauthorized order from succeeded transactions - #3399 by @jxltom
- Fix incorrect country code in fixtures - #3349 by @bingimar
- Fix updating background image of a collection - #3362 by @fowczarek & @dominik-zeglen

### Docs

- Document settings related to generating thumbnails on demand - #3329 by @NyanKiyoshi
- Improve documentation for Heroku deployment - #3170 by @raybesiga
- Update documentation on Docker deployment - #3326 by @jxltom
- Document payment gateway configuration - #3376 by @NyanKiyoshi

## 2.0.0

### API

- Add mutation to delete a customer; add `isActive` field in `customerUpdate` mutation - #3177 by @maarcingebala
- Add mutations to manage authorization keys - #3082 by @maarcingebala
- Add queries for dashboard homepage - #3146 by @maarcingebala
- Allows user to unset homepage collection - #3140 by @oldPadavan
- Use enums as permission codes - #3095 by @the-bionic
- Return absolute image URLs - #3182 by @maarcingebala
- Add `backgroundImage` field to `CategoryInput` - #3153 by @oldPadavan
- Add `dateJoined` and `lastLogin` fields in `User` type - #3169 by @maarcingebala
- Separate `parent` input field from `CategoryInput` - #3150 by @akjanik
- Remove duplicated field in Order type - #3180 by @maarcingebala
- Handle empty `backgroundImage` field in API - #3159 by @maarcingebala
- Generate name-based slug in collection mutations - #3145 by @akjanik
- Remove products field from `collectionUpdate` mutation - #3141 by @oldPadavan
- Change `items` field in `Menu` type from connection to list - #3032 by @oldPadavan
- Make `Meta.description` required in `BaseMutation` - #3034 by @oldPadavan
- Apply `textwrap.dedent` to GraphQL descriptions - #3167 by @fowczarek

### Dashboard 2.0

- Add collection management - #3135 by @dominik-zeglen
- Add customer management - #3176 by @dominik-zeglen
- Add homepage view - #3155, #3178 by @Bonifacy1 and @dominik-zeglen
- Add product type management - #3052 by @dominik-zeglen
- Add site settings management - #3071 by @dominik-zeglen
- Escape node IDs in URLs - #3115 by @dominik-zeglen
- Restyle categories section - #3072 by @Bonifacy1

### Other

- Change relation between `ProductType` and `Attribute` models - #3097 by @maarcingebala
- Remove `quantity-allocated` generation in `populatedb` script - #3084 by @MartinSeibert
- Handle `Money` serialization - #3131 by @Pacu2
- Do not collect unnecessary static files - #3050 by @jxltom
- Remove host mounted volume in `docker-compose` - #3091 by @tiangolo
- Remove custom services names in `docker-compose` - #3092 by @tiangolo
- Replace COUNTRIES with countries.countries - #3079 by @neeraj1909
- Installing dev packages in docker since tests are needed - #3078 by @jxltom
- Remove comparing string in address-form-panel template - #3074 by @tomcio1205
- Move updating variant names to a Celery task - #3189 by @fowczarek

### Bugfixes

- Fix typo in `clean_input` method - #3100 by @the-bionic
- Fix typo in `ShippingMethod` model - #3099 by @the-bionic
- Remove duplicated variable declaration - #3094 by @the-bionic

### Docs

- Add createdb note to getting started for Windows - #3106 by @ajostergaard
- Update docs on pipenv - #3045 by @jxltom<|MERGE_RESOLUTION|>--- conflicted
+++ resolved
@@ -5,12 +5,8 @@
 # 3.6.0 [Unreleased]
 
 ### Other changes
-<<<<<<< HEAD
 - Drop django-versatileimagefield package; add a proxy view to generate thumbnails on-demand - #9988 by @IKarbowiak
-
-=======
 - Allow values of different attributes to share the same slug - #10138 by @IKarbowiak
->>>>>>> 4eb93d3f
 
 # 3.5.0
 
