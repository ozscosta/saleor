--- conflicted
+++ resolved
@@ -51,11 +51,8 @@
   - Implemented new events: `DRAFT_CREATED`, `DRAFT_ADDED_PRODUCTS`, `DRAFT_REMOVED_PRODUCTS`, and `PAYMENT_FAILED`;
   - Implemented new mail events: `TRACKING_UPDATED`, `DIGITAL_LINKS`;
   - Refactored logic of events, it's now easier than ever to add and send events.
-<<<<<<< HEAD
+- Reduce the time of tests execution by using dummy password hasher - #4083 by @korycins
 - Add migrations since unnecessary indexes are removed in mptt model in [django-mptt/django-mptt#578](https://github.com/django-mptt/django-mptt/pull/578) - #4071 by @jxltom
-=======
-- Reduce the time of tests execution by using dummy password hasher - #4083 by @korycins
->>>>>>> 20fb40b0
 
 
 ## 2.5.0
