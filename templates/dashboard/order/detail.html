--- conflicted
+++ resolved
@@ -98,58 +98,6 @@
   <div class="row tab-content" id="order-details">
     <div class="col s12 l4 switch-two-columns">
       <div class="card">
-<<<<<<< HEAD
-        <div class="card-content">
-          <span class="card-title">
-            {% blocktrans trimmed with order_id=order.id context "Order summary title" %}
-              Order #{{ order_id }}
-            {% endblocktrans %}
-          </span>
-          <div class="row">
-              <div class="col s12 m4 l12">
-                <h6>
-                  {% trans "Placed on" context "Order placed on date" %}
-                </h6>
-                <p>
-                  {{ order.created }}
-                </p>
-              </div>
-            <div class="col s12 m4 l12">
-              <h6>
-                {% trans "Customer" context "Dashboard customer" %}
-              </h6>
-              <p>
-                {% if order.user %}
-                  <a href="{% url "dashboard:customer-details" pk=order.user.pk %}">{{ order.user }}</a>
-                {% elif order.user_email %}
-                  {{ order.user_email|obfuscate_email }}
-                {% else %}
-                  {% trans "Guest" context "Anonymous user account value" %}
-                {% endif %}
-              </p>
-            </div>
-            <div class="col s12 m4 l12">
-              <h6>
-                {% trans "Order status" context "Order summary card header" %}
-              </h6>
-              <p>
-                {% render_status order.status order.get_status_display %}
-              </p>
-            </div>
-            <div class="col s12 m4 l12">
-              <h6>
-                {% trans "Payment status" context "Order summary card header" %}
-              </h6>
-              <p>
-                {% if payment %}
-                  {% render_status payment.status payment.get_status_display %}
-                {% else %}
-                  {% trans "N/A" context "Payment status not available" %}
-                {% endif %}
-              </p>
-            </div>
-          </div>
-=======
         <div class="data-table-header">
           <h5 class="data-table-title">
             {% trans "Payments" context "Order summary card header" %}
@@ -159,7 +107,6 @@
           {% else %}
             {% trans "N/A" context "Payment status not available" %}
           {% endif %}
->>>>>>> c8305c2d
         </div>
         <div class="data-table-container">
           <table class="data-table bordered highlight">
@@ -235,7 +182,7 @@
               {% if order.user %}
                 <a href="{% url "dashboard:customer-details" pk=order.user.pk %}">{{ order.user }}</a>
               {% elif order.user_email %}
-                {{ order.user_email }}
+                {{ order.user_email|obfuscate_email }}
               {% else %}
                 {% trans "Guest" context "Anonymous user account value" %}
               {% endif %}
